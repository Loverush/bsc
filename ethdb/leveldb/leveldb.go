--- conflicted
+++ resolved
@@ -266,27 +266,7 @@
 
 // meter periodically retrieves internal leveldb counters and reports them to
 // the metrics subsystem.
-<<<<<<< HEAD
-//
-// This is how a LevelDB stats table looks like (currently):
-//
-//	Compactions
-//	 Level |   Tables   |    Size(MB)   |    Time(sec)  |    Read(MB)   |   Write(MB)
-//	-------+------------+---------------+---------------+---------------+---------------
-//	   0   |          0 |       0.00000 |       1.27969 |       0.00000 |      12.31098
-//	   1   |         85 |     109.27913 |      28.09293 |     213.92493 |     214.26294
-//	   2   |        523 |    1000.37159 |       7.26059 |      66.86342 |      66.77884
-//	   3   |        570 |    1113.18458 |       0.00000 |       0.00000 |       0.00000
-//
-// This is how the write delay look like (currently):
-// DelayN:5 Delay:406.604657ms Paused: false
-//
-// This is how the iostats look like (currently):
-// Read(MB):3895.04860 Write(MB):3654.64712
-func (db *Database) meter(refresh time.Duration) {
-=======
 func (db *Database) meter(refresh time.Duration, namespace string) {
->>>>>>> bed84606
 	// Create the counters to store current and previous compaction values
 	compactions := make([][]int64, 2)
 	for i := 0; i < 2; i++ {
