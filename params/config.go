// Copyright 2016 The go-ethereum Authors
// This file is part of the go-ethereum library.
//
// The go-ethereum library is free software: you can redistribute it and/or modify
// it under the terms of the GNU Lesser General Public License as published by
// the Free Software Foundation, either version 3 of the License, or
// (at your option) any later version.
//
// The go-ethereum library is distributed in the hope that it will be useful,
// but WITHOUT ANY WARRANTY; without even the implied warranty of
// MERCHANTABILITY or FITNESS FOR A PARTICULAR PURPOSE. See the
// GNU Lesser General Public License for more details.
//
// You should have received a copy of the GNU Lesser General Public License
// along with the go-ethereum library. If not, see <http://www.gnu.org/licenses/>.

package params

import (
	"encoding/binary"
	"fmt"
	"math/big"

	"golang.org/x/crypto/sha3"

	"github.com/ethereum/go-ethereum/common"
)

// Genesis hashes to enforce below configs on.
var (
	MainnetGenesisHash = common.HexToHash("0xd4e56740f876aef8c010b86a40d5f56745a118d0906a34e69aec8c0db1cb8fa3")

	BSCGenesisHash    = common.HexToHash("0x0d21840abff46b96c84b2ac9e10e4f5cdaeb5693cb665db62a2f3b02d2d57b5b")
	ChapelGenesisHash = common.HexToHash("0x6d3c66c5357ec91d5c43af47e234a939b22557cbb552dc45bebbceeed90fbe34")
<<<<<<< HEAD
	RialtoGenesisHash = common.HexToHash("0x359ded3cabee1123662e1e3342d0c9e70e5562f73f2b5dc596d908c248561c87")
	YoloV3GenesisHash = common.HexToHash("0xf1f2876e8500c77afcc03228757b39477eceffccf645b734967fe3c7e16967b7")
=======
	RialtoGenesisHash = common.HexToHash("0xee835a629f9cf5510b48b6ba41d69e0ff7d6ef10f977166ef939db41f59f5501")
>>>>>>> ece84d4d
)

// TrustedCheckpoints associates each known checkpoint with the genesis hash of
// the chain it belongs to.
var TrustedCheckpoints = map[common.Hash]*TrustedCheckpoint{
	MainnetGenesisHash: MainnetTrustedCheckpoint,
}

// CheckpointOracles associates each known checkpoint oracles with the genesis hash of
// the chain it belongs to.
var CheckpointOracles = map[common.Hash]*CheckpointOracleConfig{
	MainnetGenesisHash: MainnetCheckpointOracle,
}

var (
	// MainnetChainConfig is the chain parameters to run a node on the main network.
	MainnetChainConfig = &ChainConfig{
		ChainID:             big.NewInt(1),
		HomesteadBlock:      big.NewInt(1_150_000),
		DAOForkBlock:        big.NewInt(1_920_000),
		DAOForkSupport:      true,
		EIP150Block:         big.NewInt(2_463_000),
		EIP150Hash:          common.HexToHash("0x2086799aeebeae135c246c65021c82b4e15a2c451340993aacfd2751886514f0"),
		EIP155Block:         big.NewInt(2_675_000),
		EIP158Block:         big.NewInt(2_675_000),
		ByzantiumBlock:      big.NewInt(4_370_000),
		ConstantinopleBlock: big.NewInt(7_280_000),
		PetersburgBlock:     big.NewInt(7_280_000),
		IstanbulBlock:       big.NewInt(9_069_000),
		MuirGlacierBlock:    big.NewInt(9_200_000),
		RamanujanBlock:      big.NewInt(0),
		NielsBlock:          big.NewInt(0),
		MirrorSyncBlock:     big.NewInt(0),
		BrunoBlock:          big.NewInt(0),
		EulerBlock:          big.NewInt(0),
		BerlinBlock:         big.NewInt(12_244_000),
		LondonBlock:         big.NewInt(12_965_000),
		ArrowGlacierBlock:   big.NewInt(13_773_000),
		BonehBlock:          nil,
		LynnBlock:           nil,
		Ethash:              new(EthashConfig),
	}

	// MainnetTrustedCheckpoint contains the light client trusted checkpoint for the main network.
	MainnetTrustedCheckpoint = &TrustedCheckpoint{
		SectionIndex: 413,
		SectionHead:  common.HexToHash("0x8aa8e64ceadcdc5f23bc41d2acb7295a261a5cf680bb00a34f0e01af08200083"),
		CHTRoot:      common.HexToHash("0x008af584d385a2610706c5a439d39f15ddd4b691c5d42603f65ae576f703f477"),
		BloomRoot:    common.HexToHash("0x5a081af71a588f4d90bced242545b08904ad4fb92f7effff2ceb6e50e6dec157"),
	}

	// MainnetCheckpointOracle contains a set of configs for the main network oracle.
	MainnetCheckpointOracle = &CheckpointOracleConfig{
		Address: common.HexToAddress("0x9a9070028361F7AAbeB3f2F2Dc07F82C4a98A02a"),
		Signers: []common.Address{
			common.HexToAddress("0x1b2C260efc720BE89101890E4Db589b44E950527"), // Peter
			common.HexToAddress("0x78d1aD571A1A09D60D9BBf25894b44e4C8859595"), // Martin
			common.HexToAddress("0x286834935f4A8Cfb4FF4C77D5770C2775aE2b0E7"), // Zsolt
			common.HexToAddress("0xb86e2B0Ab5A4B1373e40c51A7C712c70Ba2f9f8E"), // Gary
			common.HexToAddress("0x0DF8fa387C602AE62559cC4aFa4972A7045d6707"), // Guillaume
		},
		Threshold: 2,
	}

<<<<<<< HEAD
	// RopstenChainConfig contains the chain parameters to run a node on the Ropsten test network.
	RopstenChainConfig = &ChainConfig{
		ChainID:             big.NewInt(3),
		HomesteadBlock:      big.NewInt(0),
		DAOForkBlock:        nil,
		DAOForkSupport:      true,
		EIP150Block:         big.NewInt(0),
		EIP150Hash:          common.HexToHash("0x41941023680923e0fe4d74a34bdac8141f2540e3ae90623718e47d66d1ca4a2d"),
		EIP155Block:         big.NewInt(10),
		EIP158Block:         big.NewInt(10),
		ByzantiumBlock:      big.NewInt(1_700_000),
		ConstantinopleBlock: big.NewInt(4_230_000),
		PetersburgBlock:     big.NewInt(4_939_394),
		IstanbulBlock:       big.NewInt(6_485_846),
		MuirGlacierBlock:    big.NewInt(7_117_117),
		RamanujanBlock:      big.NewInt(0),
		NielsBlock:          big.NewInt(0),
		MirrorSyncBlock:     big.NewInt(0),
		BrunoBlock:          big.NewInt(0),
		EulerBlock:          big.NewInt(0),
		BerlinBlock:         big.NewInt(9_812_189),
		LondonBlock:         big.NewInt(10_499_401),
		BonehBlock:          nil,
		LynnBlock:           nil,
		Ethash:              new(EthashConfig),
	}

	// RopstenTrustedCheckpoint contains the light client trusted checkpoint for the Ropsten test network.
	RopstenTrustedCheckpoint = &TrustedCheckpoint{
		SectionIndex: 346,
		SectionHead:  common.HexToHash("0xafa0384ebd13a751fb7475aaa7fc08ac308925c8b2e2195bca2d4ab1878a7a84"),
		CHTRoot:      common.HexToHash("0x522ae1f334bfa36033b2315d0b9954052780700b69448ecea8d5877e0f7ee477"),
		BloomRoot:    common.HexToHash("0x4093fd53b0d2cc50181dca353fe66f03ae113e7cb65f869a4dfb5905de6a0493"),
	}

	// RopstenCheckpointOracle contains a set of configs for the Ropsten test network oracle.
	RopstenCheckpointOracle = &CheckpointOracleConfig{
		Address: common.HexToAddress("0xEF79475013f154E6A65b54cB2742867791bf0B84"),
		Signers: []common.Address{
			common.HexToAddress("0x32162F3581E88a5f62e8A61892B42C46E2c18f7b"), // Peter
			common.HexToAddress("0x78d1aD571A1A09D60D9BBf25894b44e4C8859595"), // Martin
			common.HexToAddress("0x286834935f4A8Cfb4FF4C77D5770C2775aE2b0E7"), // Zsolt
			common.HexToAddress("0xb86e2B0Ab5A4B1373e40c51A7C712c70Ba2f9f8E"), // Gary
			common.HexToAddress("0x0DF8fa387C602AE62559cC4aFa4972A7045d6707"), // Guillaume
		},
		Threshold: 2,
	}

	// SepoliaChainConfig contains the chain parameters to run a node on the Sepolia test network.
	SepoliaChainConfig = &ChainConfig{
		ChainID:             big.NewInt(11155111),
		HomesteadBlock:      big.NewInt(0),
		DAOForkBlock:        nil,
		DAOForkSupport:      true,
		EIP150Block:         big.NewInt(0),
		EIP155Block:         big.NewInt(0),
		EIP158Block:         big.NewInt(0),
		ByzantiumBlock:      big.NewInt(0),
		ConstantinopleBlock: big.NewInt(0),
		PetersburgBlock:     big.NewInt(0),
		IstanbulBlock:       big.NewInt(0),
		MuirGlacierBlock:    big.NewInt(0),
		BerlinBlock:         big.NewInt(0),
		MirrorSyncBlock:     big.NewInt(0),
		BrunoBlock:          big.NewInt(0),
		EulerBlock:          big.NewInt(0),
		LondonBlock:         big.NewInt(0),
		Ethash:              new(EthashConfig),
	}

	// SepoliaTrustedCheckpoint contains the light client trusted checkpoint for the Sepolia test network.
	SepoliaTrustedCheckpoint = &TrustedCheckpoint{
		SectionIndex: 1,
		SectionHead:  common.HexToHash("0x5dde65e28745b10ff9e9b86499c3a3edc03587b27a06564a4342baf3a37de869"),
		CHTRoot:      common.HexToHash("0x042a0d914f7baa4f28f14d12291e5f346e88c5b9d95127bf5422a8afeacd27e8"),
		BloomRoot:    common.HexToHash("0x56e81f171bcc55a6ff8345e692c0f86e5b48e01b996cadc001622fb5e363b421"),
	}

	// RinkebyChainConfig contains the chain parameters to run a node on the Rinkeby test network.
	RinkebyChainConfig = &ChainConfig{
		ChainID:             big.NewInt(4),
		HomesteadBlock:      big.NewInt(1),
		DAOForkBlock:        nil,
		DAOForkSupport:      true,
		EIP150Block:         big.NewInt(2),
		EIP150Hash:          common.HexToHash("0x9b095b36c15eaf13044373aef8ee0bd3a382a5abb92e402afa44b8249c3a90e9"),
		EIP155Block:         big.NewInt(3),
		EIP158Block:         big.NewInt(3),
		ByzantiumBlock:      big.NewInt(1_035_301),
		ConstantinopleBlock: big.NewInt(3_660_663),
		PetersburgBlock:     big.NewInt(4_321_234),
		IstanbulBlock:       big.NewInt(5_435_345),
		MuirGlacierBlock:    nil,
		RamanujanBlock:      big.NewInt(0),
		NielsBlock:          big.NewInt(0),
		MirrorSyncBlock:     big.NewInt(0),
		BrunoBlock:          big.NewInt(0),
		EulerBlock:          big.NewInt(0),
		BerlinBlock:         big.NewInt(8_290_928),
		LondonBlock:         big.NewInt(8_897_988),
		ArrowGlacierBlock:   nil,
		BonehBlock:          nil,
		LynnBlock:           nil,
		Clique: &CliqueConfig{
			Period: 15,
			Epoch:  30000,
		},
	}

	// RinkebyTrustedCheckpoint contains the light client trusted checkpoint for the Rinkeby test network.
	RinkebyTrustedCheckpoint = &TrustedCheckpoint{
		SectionIndex: 292,
		SectionHead:  common.HexToHash("0x4185c2f1bb85ecaa04409d1008ff0761092ea2e94e8a71d64b1a5abc37b81414"),
		CHTRoot:      common.HexToHash("0x03b0191e6140effe0b88bb7c97bfb794a275d3543cb3190662fb72d9beea423c"),
		BloomRoot:    common.HexToHash("0x3d5f6edccc87536dcbc0dd3aae97a318205c617dd3957b4261470c71481629e2"),
	}

	// RinkebyCheckpointOracle contains a set of configs for the Rinkeby test network oracle.
	RinkebyCheckpointOracle = &CheckpointOracleConfig{
		Address: common.HexToAddress("0xebe8eFA441B9302A0d7eaECc277c09d20D684540"),
		Signers: []common.Address{
			common.HexToAddress("0xd9c9cd5f6779558b6e0ed4e6acf6b1947e7fa1f3"), // Peter
			common.HexToAddress("0x78d1aD571A1A09D60D9BBf25894b44e4C8859595"), // Martin
			common.HexToAddress("0x286834935f4A8Cfb4FF4C77D5770C2775aE2b0E7"), // Zsolt
			common.HexToAddress("0xb86e2B0Ab5A4B1373e40c51A7C712c70Ba2f9f8E"), // Gary
		},
		Threshold: 2,
	}

	// GoerliChainConfig contains the chain parameters to run a node on the Görli test network.
	GoerliChainConfig = &ChainConfig{
		ChainID:             big.NewInt(5),
		HomesteadBlock:      big.NewInt(0),
		DAOForkBlock:        nil,
		DAOForkSupport:      true,
		EIP150Block:         big.NewInt(0),
		EIP155Block:         big.NewInt(0),
		EIP158Block:         big.NewInt(0),
		ByzantiumBlock:      big.NewInt(0),
		ConstantinopleBlock: big.NewInt(0),
		PetersburgBlock:     big.NewInt(0),
		RamanujanBlock:      big.NewInt(0),
		NielsBlock:          big.NewInt(0),
		MirrorSyncBlock:     big.NewInt(0),
		BrunoBlock:          big.NewInt(0),
		EulerBlock:          big.NewInt(0),
		IstanbulBlock:       big.NewInt(1_561_651),
		MuirGlacierBlock:    nil,
		BerlinBlock:         big.NewInt(4_460_644),
		LondonBlock:         big.NewInt(5_062_605),
		ArrowGlacierBlock:   nil,
		BonehBlock:          nil,
		LynnBlock:           nil,
		Clique: &CliqueConfig{
			Period: 15,
			Epoch:  30000,
		},
	}

	// GoerliTrustedCheckpoint contains the light client trusted checkpoint for the Görli test network.
	GoerliTrustedCheckpoint = &TrustedCheckpoint{
		SectionIndex: 176,
		SectionHead:  common.HexToHash("0x2de018858528434f93adb40b1f03f2304a86d31b4ef2b1f930da0134f5c32427"),
		CHTRoot:      common.HexToHash("0x8c17e497d38088321c147abe4acbdfb3c0cab7d7a2b97e07404540f04d12747e"),
		BloomRoot:    common.HexToHash("0x02a41b6606bd3f741bd6ae88792d75b1ad8cf0ea5e28fbaa03bc8b95cbd20034"),
	}

	// GoerliCheckpointOracle contains a set of configs for the Goerli test network oracle.
	GoerliCheckpointOracle = &CheckpointOracleConfig{
		Address: common.HexToAddress("0x18CA0E045F0D772a851BC7e48357Bcaab0a0795D"),
		Signers: []common.Address{
			common.HexToAddress("0x4769bcaD07e3b938B7f43EB7D278Bc7Cb9efFb38"), // Peter
			common.HexToAddress("0x78d1aD571A1A09D60D9BBf25894b44e4C8859595"), // Martin
			common.HexToAddress("0x286834935f4A8Cfb4FF4C77D5770C2775aE2b0E7"), // Zsolt
			common.HexToAddress("0xb86e2B0Ab5A4B1373e40c51A7C712c70Ba2f9f8E"), // Gary
			common.HexToAddress("0x0DF8fa387C602AE62559cC4aFa4972A7045d6707"), // Guillaume
		},
		Threshold: 2,
	}

=======
>>>>>>> ece84d4d
	BSCChainConfig = &ChainConfig{
		ChainID:             big.NewInt(56),
		HomesteadBlock:      big.NewInt(0),
		EIP150Block:         big.NewInt(0),
		EIP155Block:         big.NewInt(0),
		EIP158Block:         big.NewInt(0),
		ByzantiumBlock:      big.NewInt(0),
		ConstantinopleBlock: big.NewInt(0),
		PetersburgBlock:     big.NewInt(0),
		IstanbulBlock:       big.NewInt(0),
		MuirGlacierBlock:    big.NewInt(0),
		RamanujanBlock:      big.NewInt(0),
		NielsBlock:          big.NewInt(0),
		MirrorSyncBlock:     big.NewInt(5184000),
		BrunoBlock:          big.NewInt(13082000),
		EulerBlock:          big.NewInt(18907621),
		NanoBlock:           big.NewInt(21962149),
		MoranBlock:          big.NewInt(22107423),
		GibbsBlock:          big.NewInt(23846001),
		PlanckBlock:         big.NewInt(27281024),

		// TODO modify blockNumber, make sure the blockNumber is not an integer multiple of 200 (epoch number)
		// TODO Caution !!! it should be very careful !!!
		BonehBlock: nil,
		LynnBlock:  nil,

		Parlia: &ParliaConfig{
			Period: 3,
			Epoch:  200,
		},
	}

	ChapelChainConfig = &ChainConfig{
		ChainID:             big.NewInt(97),
		HomesteadBlock:      big.NewInt(0),
		EIP150Block:         big.NewInt(0),
		EIP155Block:         big.NewInt(0),
		EIP158Block:         big.NewInt(0),
		ByzantiumBlock:      big.NewInt(0),
		ConstantinopleBlock: big.NewInt(0),
		PetersburgBlock:     big.NewInt(0),
		IstanbulBlock:       big.NewInt(0),
		MuirGlacierBlock:    big.NewInt(0),
		RamanujanBlock:      big.NewInt(1010000),
		NielsBlock:          big.NewInt(1014369),
		MirrorSyncBlock:     big.NewInt(5582500),
		BrunoBlock:          big.NewInt(13837000),
		EulerBlock:          big.NewInt(19203503),
		GibbsBlock:          big.NewInt(22800220),
		NanoBlock:           big.NewInt(23482428),
		MoranBlock:          big.NewInt(23603940),
<<<<<<< HEAD

		// TODO modify blockNumber, make sure the blockNumber is not an integer multiple of 200 (epoch number)
		// TODO Caution !!! it should be very careful !!!
		BonehBlock: nil,
		LynnBlock:  nil,

=======
		PlanckBlock:         big.NewInt(28196022),
>>>>>>> ece84d4d
		Parlia: &ParliaConfig{
			Period: 3,
			Epoch:  200,
		},
	}

	RialtoChainConfig = &ChainConfig{
		ChainID:             big.NewInt(1417),
		HomesteadBlock:      big.NewInt(0),
		EIP150Block:         big.NewInt(0),
		EIP155Block:         big.NewInt(0),
		EIP158Block:         big.NewInt(0),
		ByzantiumBlock:      big.NewInt(0),
		ConstantinopleBlock: big.NewInt(0),
		PetersburgBlock:     big.NewInt(0),
		IstanbulBlock:       big.NewInt(0),
		MuirGlacierBlock:    big.NewInt(0),
		RamanujanBlock:      big.NewInt(400),
		NielsBlock:          big.NewInt(0),
		MirrorSyncBlock:     big.NewInt(400),
		BrunoBlock:          big.NewInt(400),
		EulerBlock:          big.NewInt(400),
		GibbsBlock:          big.NewInt(400),
		NanoBlock:           nil,
		MoranBlock:          nil,
		PlanckBlock:         nil,

		// TODO
		BonehBlock: nil,
		LynnBlock:  nil,

		Parlia: &ParliaConfig{
			Period: 3,
			Epoch:  200,
		},
	}

<<<<<<< HEAD
	// YoloV3ChainConfig contains the chain parameters to run a node on the YOLOv3 test network.
	YoloV3ChainConfig = &ChainConfig{
		ChainID:             new(big.Int).SetBytes([]byte("yolov3x")),
		HomesteadBlock:      big.NewInt(0),
		DAOForkBlock:        nil,
		DAOForkSupport:      true,
		EIP150Block:         big.NewInt(0),
		EIP155Block:         big.NewInt(0),
		EIP158Block:         big.NewInt(0),
		ByzantiumBlock:      big.NewInt(0),
		ConstantinopleBlock: big.NewInt(0),
		PetersburgBlock:     big.NewInt(0),
		IstanbulBlock:       big.NewInt(0),
		RamanujanBlock:      big.NewInt(0),
		NielsBlock:          big.NewInt(0),
		MirrorSyncBlock:     big.NewInt(0),
		BrunoBlock:          big.NewInt(0),
		EulerBlock:          big.NewInt(0),
		GibbsBlock:          big.NewInt(0),
		NanoBlock:           nil,
		MoranBlock:          nil,
		MuirGlacierBlock:    nil,
		BerlinBlock:         nil, // Don't enable Berlin directly, we're YOLOing it
		YoloV3Block:         big.NewInt(0),
		BonehBlock:          nil,
		LynnBlock:           nil,
		Clique: &CliqueConfig{
			Period: 15,
			Epoch:  30000,
		},
	}

=======
>>>>>>> ece84d4d
	// AllEthashProtocolChanges contains every protocol change (EIPs) introduced
	// and accepted by the Ethereum core developers into the Ethash consensus.
	//
	// This configuration is intentionally not using keyed fields to force anyone
	// adding flags to the config to also have to set these fields.
<<<<<<< HEAD

	AllEthashProtocolChanges = &ChainConfig{big.NewInt(1337), big.NewInt(0), nil, false, big.NewInt(0), common.Hash{}, big.NewInt(0), big.NewInt(0), big.NewInt(0), big.NewInt(0), big.NewInt(0), big.NewInt(0), big.NewInt(0), big.NewInt(0), big.NewInt(0), big.NewInt(0), big.NewInt(0), big.NewInt(0), nil, nil, big.NewInt(0), big.NewInt(0), big.NewInt(0), big.NewInt(0), big.NewInt(0), big.NewInt(0), big.NewInt(0), big.NewInt(0), big.NewInt(0), big.NewInt(0), new(EthashConfig), nil, nil}
=======
	AllEthashProtocolChanges = &ChainConfig{big.NewInt(1337), big.NewInt(0), nil, false, big.NewInt(0), common.Hash{}, big.NewInt(0), big.NewInt(0), big.NewInt(0), big.NewInt(0), big.NewInt(0), big.NewInt(0), big.NewInt(0), big.NewInt(0), big.NewInt(0), big.NewInt(0), big.NewInt(0), big.NewInt(0), nil, nil, big.NewInt(0), big.NewInt(0), big.NewInt(0), big.NewInt(0), big.NewInt(0), big.NewInt(0), big.NewInt(0), big.NewInt(0), big.NewInt(0), new(EthashConfig), nil, nil}
>>>>>>> ece84d4d

	// AllCliqueProtocolChanges contains every protocol change (EIPs) introduced
	// and accepted by the Ethereum core developers into the Clique consensus.
	//
	// This configuration is intentionally not using keyed fields to force anyone
	// adding flags to the config to also have to set these fields.
<<<<<<< HEAD
	AllCliqueProtocolChanges = &ChainConfig{big.NewInt(1337), big.NewInt(0), nil, false, big.NewInt(0), common.Hash{}, big.NewInt(0), big.NewInt(0), big.NewInt(0), big.NewInt(0), big.NewInt(0), big.NewInt(0), big.NewInt(0), big.NewInt(0), nil, nil, big.NewInt(0), nil, nil, nil, big.NewInt(0), big.NewInt(0), big.NewInt(0), big.NewInt(0), big.NewInt(0), big.NewInt(0), nil, nil, big.NewInt(0), big.NewInt(0), nil, &CliqueConfig{Period: 0, Epoch: 30000}, nil}

	TestChainConfig = &ChainConfig{big.NewInt(1), big.NewInt(0), nil, false, big.NewInt(0), common.Hash{}, big.NewInt(0), big.NewInt(0), big.NewInt(0), big.NewInt(0), big.NewInt(0), big.NewInt(0), big.NewInt(0), big.NewInt(0), big.NewInt(0), big.NewInt(0), big.NewInt(0), big.NewInt(0), nil, nil, big.NewInt(0), big.NewInt(0), big.NewInt(0), big.NewInt(0), big.NewInt(0), big.NewInt(0), big.NewInt(0), nil, big.NewInt(0), big.NewInt(0), new(EthashConfig), nil, nil}
=======
	AllCliqueProtocolChanges = &ChainConfig{big.NewInt(1337), big.NewInt(0), nil, false, big.NewInt(0), common.Hash{}, big.NewInt(0), big.NewInt(0), big.NewInt(0), big.NewInt(0), big.NewInt(0), big.NewInt(0), big.NewInt(0), big.NewInt(0), nil, nil, big.NewInt(0), nil, nil, nil, big.NewInt(0), big.NewInt(0), big.NewInt(0), big.NewInt(0), big.NewInt(0), big.NewInt(0), nil, nil, nil, nil, &CliqueConfig{Period: 0, Epoch: 30000}, nil}

	TestChainConfig = &ChainConfig{big.NewInt(1), big.NewInt(0), nil, false, big.NewInt(0), common.Hash{}, big.NewInt(0), big.NewInt(0), big.NewInt(0), big.NewInt(0), big.NewInt(0), big.NewInt(0), big.NewInt(0), big.NewInt(0), big.NewInt(0), big.NewInt(0), big.NewInt(0), big.NewInt(0), nil, nil, big.NewInt(0), big.NewInt(0), big.NewInt(0), big.NewInt(0), big.NewInt(0), big.NewInt(0), big.NewInt(0), nil, nil, new(EthashConfig), nil, nil}
>>>>>>> ece84d4d
	TestRules       = TestChainConfig.Rules(new(big.Int), false)
)

// TrustedCheckpoint represents a set of post-processed trie roots (CHT and
// BloomTrie) associated with the appropriate section index and head hash. It is
// used to start light syncing from this checkpoint and avoid downloading the
// entire header chain while still being able to securely access old headers/logs.
type TrustedCheckpoint struct {
	SectionIndex uint64      `json:"sectionIndex"`
	SectionHead  common.Hash `json:"sectionHead"`
	CHTRoot      common.Hash `json:"chtRoot"`
	BloomRoot    common.Hash `json:"bloomRoot"`
}

// HashEqual returns an indicator comparing the itself hash with given one.
func (c *TrustedCheckpoint) HashEqual(hash common.Hash) bool {
	if c.Empty() {
		return hash == common.Hash{}
	}
	return c.Hash() == hash
}

// Hash returns the hash of checkpoint's four key fields(index, sectionHead, chtRoot and bloomTrieRoot).
func (c *TrustedCheckpoint) Hash() common.Hash {
	var sectionIndex [8]byte
	binary.BigEndian.PutUint64(sectionIndex[:], c.SectionIndex)

	w := sha3.NewLegacyKeccak256()
	w.Write(sectionIndex[:])
	w.Write(c.SectionHead[:])
	w.Write(c.CHTRoot[:])
	w.Write(c.BloomRoot[:])

	var h common.Hash
	w.Sum(h[:0])
	return h
}

// Empty returns an indicator whether the checkpoint is regarded as empty.
func (c *TrustedCheckpoint) Empty() bool {
	return c.SectionHead == (common.Hash{}) || c.CHTRoot == (common.Hash{}) || c.BloomRoot == (common.Hash{})
}

// CheckpointOracleConfig represents a set of checkpoint contract(which acts as an oracle)
// config which used for light client checkpoint syncing.
type CheckpointOracleConfig struct {
	Address   common.Address   `json:"address"`
	Signers   []common.Address `json:"signers"`
	Threshold uint64           `json:"threshold"`
}

// ChainConfig is the core config which determines the blockchain settings.
//
// ChainConfig is stored in the database on a per block basis. This means
// that any network, identified by its genesis block, can have its own
// set of configuration options.
type ChainConfig struct {
	ChainID *big.Int `json:"chainId"` // chainId identifies the current chain and is used for replay protection

	HomesteadBlock *big.Int `json:"homesteadBlock,omitempty" toml:",omitempty"` // Homestead switch block (nil = no fork, 0 = already homestead)

	DAOForkBlock   *big.Int `json:"daoForkBlock,omitempty" toml:",omitempty"`   // TheDAO hard-fork switch block (nil = no fork)
	DAOForkSupport bool     `json:"daoForkSupport,omitempty" toml:",omitempty"` // Whether the nodes supports or opposes the DAO hard-fork

	// EIP150 implements the Gas price changes (https://github.com/ethereum/EIPs/issues/150)
	EIP150Block *big.Int    `json:"eip150Block,omitempty"` // EIP150 HF block (nil = no fork)
	EIP150Hash  common.Hash `json:"eip150Hash,omitempty"`  // EIP150 HF hash (needed for header only clients as only gas pricing changed)

	EIP155Block *big.Int `json:"eip155Block,omitempty"` // EIP155 HF block
	EIP158Block *big.Int `json:"eip158Block,omitempty"` // EIP158 HF block

	ByzantiumBlock      *big.Int `json:"byzantiumBlock,omitempty"`      // Byzantium switch block (nil = no fork, 0 = already on byzantium)
	ConstantinopleBlock *big.Int `json:"constantinopleBlock,omitempty"` // Constantinople switch block (nil = no fork, 0 = already activated)
	PetersburgBlock     *big.Int `json:"petersburgBlock,omitempty"`     // Petersburg switch block (nil = same as Constantinople)
	IstanbulBlock       *big.Int `json:"istanbulBlock,omitempty"`       // Istanbul switch block (nil = no fork, 0 = already on istanbul)
	MuirGlacierBlock    *big.Int `json:"muirGlacierBlock,omitempty"`    // Eip-2384 (bomb delay) switch block (nil = no fork, 0 = already activated)
	BerlinBlock         *big.Int `json:"berlinBlock,omitempty"`         // Berlin switch block (nil = no fork, 0 = already on berlin)
	YoloV3Block         *big.Int `json:"yoloV3Block,omitempty"`         // YOLO v3: Gas repricings TODO @holiman add EIP references
	CatalystBlock       *big.Int `json:"catalystBlock,omitempty"`       // Catalyst switch block (nil = no fork, 0 = already on catalyst)
	LondonBlock         *big.Int `json:"londonBlock,omitempty"`         // London switch block (nil = no fork, 0 = already on london)
	ArrowGlacierBlock   *big.Int `json:"arrowGlacierBlock,omitempty"`   // Eip-4345 (bomb delay) switch block (nil = no fork, 0 = already activated)
	MergeForkBlock      *big.Int `json:"mergeForkBlock,omitempty"`      // EIP-3675 (TheMerge) switch block (nil = no fork, 0 = already in merge proceedings)

	// TerminalTotalDifficulty is the amount of total difficulty reached by
	// the network that triggers the consensus upgrade.
	TerminalTotalDifficulty *big.Int `json:"terminalTotalDifficulty,omitempty"`

	RamanujanBlock  *big.Int `json:"ramanujanBlock,omitempty" toml:",omitempty"`  // ramanujanBlock switch block (nil = no fork, 0 = already activated)
	NielsBlock      *big.Int `json:"nielsBlock,omitempty" toml:",omitempty"`      // nielsBlock switch block (nil = no fork, 0 = already activated)
	MirrorSyncBlock *big.Int `json:"mirrorSyncBlock,omitempty" toml:",omitempty"` // mirrorSyncBlock switch block (nil = no fork, 0 = already activated)
	BrunoBlock      *big.Int `json:"brunoBlock,omitempty" toml:",omitempty"`      // brunoBlock switch block (nil = no fork, 0 = already activated)
	EulerBlock      *big.Int `json:"eulerBlock,omitempty" toml:",omitempty"`      // eulerBlock switch block (nil = no fork, 0 = already activated)
	GibbsBlock      *big.Int `json:"gibbsBlock,omitempty" toml:",omitempty"`      // gibbsBlock switch block (nil = no fork, 0 = already activated)
	NanoBlock       *big.Int `json:"nanoBlock,omitempty" toml:",omitempty"`       // nanoBlock switch block (nil = no fork, 0 = already activated)
	MoranBlock      *big.Int `json:"moranBlock,omitempty" toml:",omitempty"`      // moranBlock switch block (nil = no fork, 0 = already activated)
<<<<<<< HEAD
	BonehBlock      *big.Int `json:"bonehBlock,omitempty" toml:",omitempty"`      // bonehBlock switch block (nil = no fork, 0 = already activated)
	LynnBlock       *big.Int `json:"lynnBlock,omitempty" toml:",omitempty"`       // lynnBlock switch block (nil = no fork, 0 = already activated)
=======
	PlanckBlock     *big.Int `json:"planckBlock,omitempty" toml:",omitempty"`     // planckBlock switch block (nil = no fork, 0 = already activated)
>>>>>>> ece84d4d

	// Various consensus engines
	Ethash *EthashConfig `json:"ethash,omitempty" toml:",omitempty"`
	Clique *CliqueConfig `json:"clique,omitempty" toml:",omitempty"`
	Parlia *ParliaConfig `json:"parlia,omitempty" toml:",omitempty"`
}

// EthashConfig is the consensus engine configs for proof-of-work based sealing.
type EthashConfig struct{}

// String implements the stringer interface, returning the consensus engine details.
func (c *EthashConfig) String() string {
	return "ethash"
}

// CliqueConfig is the consensus engine configs for proof-of-authority based sealing.
type CliqueConfig struct {
	Period uint64 `json:"period"` // Number of seconds between blocks to enforce
	Epoch  uint64 `json:"epoch"`  // Epoch length to reset votes and checkpoint
}

// String implements the stringer interface, returning the consensus engine details.
func (c *CliqueConfig) String() string {
	return "clique"
}

// ParliaConfig is the consensus engine configs for proof-of-staked-authority based sealing.
type ParliaConfig struct {
	Period uint64 `json:"period"` // Number of seconds between blocks to enforce
	Epoch  uint64 `json:"epoch"`  // Epoch length to update validatorSet
}

// String implements the stringer interface, returning the consensus engine details.
func (b *ParliaConfig) String() string {
	return "parlia"
}

// String implements the fmt.Stringer interface.
func (c *ChainConfig) String() string {
	var engine interface{}
	switch {
	case c.Ethash != nil:
		engine = c.Ethash
	case c.Clique != nil:
		engine = c.Clique
	case c.Parlia != nil:
		engine = c.Parlia
	default:
		engine = "unknown"
	}
<<<<<<< HEAD

	return fmt.Sprintf("{ChainID: %v Homestead: %v DAO: %v DAOSupport: %v EIP150: %v EIP155: %v EIP158: %v Byzantium: %v Constantinople: %v Petersburg: %v Istanbul: %v, Muir Glacier: %v, Ramanujan: %v, Niels: %v, MirrorSync: %v, Bruno: %v, Berlin: %v, YOLO v3: %v, CatalystBlock: %v, London: %v, ArrowGlacier: %v, MergeFork:%v, Euler: %v, Gibbs: %v, Nano: %v, Moran: %v,Boneh: %v, Lynn: %v, Engine: %v}",
=======
	return fmt.Sprintf("{ChainID: %v Homestead: %v DAO: %v DAOSupport: %v EIP150: %v EIP155: %v EIP158: %v Byzantium: %v Constantinople: %v Petersburg: %v Istanbul: %v, Muir Glacier: %v, Ramanujan: %v, Niels: %v, MirrorSync: %v, Bruno: %v, Berlin: %v, YOLO v3: %v, CatalystBlock: %v, London: %v, ArrowGlacier: %v, MergeFork:%v, Euler: %v, Gibbs: %v, Nano: %v, Moran: %v, Planck: %v, Engine: %v}",
>>>>>>> ece84d4d
		c.ChainID,
		c.HomesteadBlock,
		c.DAOForkBlock,
		c.DAOForkSupport,
		c.EIP150Block,
		c.EIP155Block,
		c.EIP158Block,
		c.ByzantiumBlock,
		c.ConstantinopleBlock,
		c.PetersburgBlock,
		c.IstanbulBlock,
		c.MuirGlacierBlock,
		c.RamanujanBlock,
		c.NielsBlock,
		c.MirrorSyncBlock,
		c.BrunoBlock,
		c.BerlinBlock,
		c.YoloV3Block,
		c.CatalystBlock,
		c.LondonBlock,
		c.ArrowGlacierBlock,
		c.MergeForkBlock,
		c.EulerBlock,
		c.GibbsBlock,
		c.NanoBlock,
		c.MoranBlock,
<<<<<<< HEAD
		c.BonehBlock,
		c.LynnBlock,
=======
		c.PlanckBlock,
>>>>>>> ece84d4d
		engine,
	)
}

// IsHomestead returns whether num is either equal to the homestead block or greater.
func (c *ChainConfig) IsHomestead(num *big.Int) bool {
	return isForked(c.HomesteadBlock, num)
}

// IsDAOFork returns whether num is either equal to the DAO fork block or greater.
func (c *ChainConfig) IsDAOFork(num *big.Int) bool {
	return isForked(c.DAOForkBlock, num)
}

// IsEIP150 returns whether num is either equal to the EIP150 fork block or greater.
func (c *ChainConfig) IsEIP150(num *big.Int) bool {
	return isForked(c.EIP150Block, num)
}

// IsEIP155 returns whether num is either equal to the EIP155 fork block or greater.
func (c *ChainConfig) IsEIP155(num *big.Int) bool {
	return isForked(c.EIP155Block, num)
}

// IsEIP158 returns whether num is either equal to the EIP158 fork block or greater.
func (c *ChainConfig) IsEIP158(num *big.Int) bool {
	return isForked(c.EIP158Block, num)
}

// IsByzantium returns whether num is either equal to the Byzantium fork block or greater.
func (c *ChainConfig) IsByzantium(num *big.Int) bool {
	return isForked(c.ByzantiumBlock, num)
}

// IsConstantinople returns whether num is either equal to the Constantinople fork block or greater.
func (c *ChainConfig) IsConstantinople(num *big.Int) bool {
	return isForked(c.ConstantinopleBlock, num)
}

// IsRamanujan returns whether num is either equal to the IsRamanujan fork block or greater.
func (c *ChainConfig) IsRamanujan(num *big.Int) bool {
	return isForked(c.RamanujanBlock, num)
}

// IsOnRamanujan returns whether num is equal to the Ramanujan fork block
func (c *ChainConfig) IsOnRamanujan(num *big.Int) bool {
	return configNumEqual(c.RamanujanBlock, num)
}

// IsNiels returns whether num is either equal to the Niels fork block or greater.
func (c *ChainConfig) IsNiels(num *big.Int) bool {
	return isForked(c.NielsBlock, num)
}

// IsOnNiels returns whether num is equal to the IsNiels fork block
func (c *ChainConfig) IsOnNiels(num *big.Int) bool {
	return configNumEqual(c.NielsBlock, num)
}

// IsMirrorSync returns whether num is either equal to the MirrorSync fork block or greater.
func (c *ChainConfig) IsMirrorSync(num *big.Int) bool {
	return isForked(c.MirrorSyncBlock, num)
}

// IsOnMirrorSync returns whether num is equal to the MirrorSync fork block
func (c *ChainConfig) IsOnMirrorSync(num *big.Int) bool {
	return configNumEqual(c.MirrorSyncBlock, num)
}

// IsBruno returns whether num is either equal to the Burn fork block or greater.
func (c *ChainConfig) IsBruno(num *big.Int) bool {
	return isForked(c.BrunoBlock, num)
}

// IsOnBruno returns whether num is equal to the Burn fork block
func (c *ChainConfig) IsOnBruno(num *big.Int) bool {
	return configNumEqual(c.BrunoBlock, num)
}

// IsEuler returns whether num is either equal to the euler fork block or greater.
func (c *ChainConfig) IsEuler(num *big.Int) bool {
	return isForked(c.EulerBlock, num)
}

// IsOnEuler returns whether num is equal to the euler fork block
func (c *ChainConfig) IsOnEuler(num *big.Int) bool {
	return configNumEqual(c.EulerBlock, num)
}

// IsBoneh returns whether num is either equal to the first fast finality fork block or greater.
func (c *ChainConfig) IsBoneh(num *big.Int) bool {
	return isForked(c.BonehBlock, num)
}

// IsOnBoneh returns whether num is equal to the first fast finality fork block.
func (c *ChainConfig) IsOnBoneh(num *big.Int) bool {
	return configNumEqual(c.BonehBlock, num)
}

// IsLynn returns whether num is either equal to the second fast finality fork block or greater.
func (c *ChainConfig) IsLynn(num *big.Int) bool {
	return isForked(c.LynnBlock, num)
}

// IsOnLynn returns whether num is equal to the second fast finality fork block.
func (c *ChainConfig) IsOnLynn(num *big.Int) bool {
	return configNumEqual(c.LynnBlock, num)
}

// IsMuirGlacier returns whether num is either equal to the Muir Glacier (EIP-2384) fork block or greater.
func (c *ChainConfig) IsMuirGlacier(num *big.Int) bool {
	return isForked(c.MuirGlacierBlock, num)
}

// IsPetersburg returns whether num is either
// - equal to or greater than the PetersburgBlock fork block,
// - OR is nil, and Constantinople is active
func (c *ChainConfig) IsPetersburg(num *big.Int) bool {
	return isForked(c.PetersburgBlock, num) || c.PetersburgBlock == nil && isForked(c.ConstantinopleBlock, num)
}

// IsIstanbul returns whether num is either equal to the Istanbul fork block or greater.
func (c *ChainConfig) IsIstanbul(num *big.Int) bool {
	return isForked(c.IstanbulBlock, num)
}

// IsBerlin returns whether num is either equal to the Berlin fork block or greater.
func (c *ChainConfig) IsBerlin(num *big.Int) bool {
	return isForked(c.BerlinBlock, num)
}

// IsLondon returns whether num is either equal to the London fork block or greater.
func (c *ChainConfig) IsLondon(num *big.Int) bool {
	return isForked(c.LondonBlock, num)
}

// IsArrowGlacier returns whether num is either equal to the Arrow Glacier (EIP-4345) fork block or greater.
func (c *ChainConfig) IsArrowGlacier(num *big.Int) bool {
	return isForked(c.ArrowGlacierBlock, num)
}

// IsTerminalPoWBlock returns whether the given block is the last block of PoW stage.
func (c *ChainConfig) IsTerminalPoWBlock(parentTotalDiff *big.Int, totalDiff *big.Int) bool {
	if c.TerminalTotalDifficulty == nil {
		return false
	}
	return parentTotalDiff.Cmp(c.TerminalTotalDifficulty) < 0 && totalDiff.Cmp(c.TerminalTotalDifficulty) >= 0
}

// IsGibbs returns whether num is either equal to the gibbs fork block or greater.
func (c *ChainConfig) IsGibbs(num *big.Int) bool {
	return isForked(c.GibbsBlock, num)
}

// IsOnGibbs returns whether num is equal to the gibbs fork block
func (c *ChainConfig) IsOnGibbs(num *big.Int) bool {
	return configNumEqual(c.GibbsBlock, num)
}

func (c *ChainConfig) IsNano(num *big.Int) bool {
	return isForked(c.NanoBlock, num)
}

func (c *ChainConfig) IsOnNano(num *big.Int) bool {
	return configNumEqual(c.NanoBlock, num)
}

func (c *ChainConfig) IsMoran(num *big.Int) bool {
	return isForked(c.MoranBlock, num)
}

func (c *ChainConfig) IsOnMoran(num *big.Int) bool {
	return configNumEqual(c.MoranBlock, num)
}

func (c *ChainConfig) IsPlanck(num *big.Int) bool {
	return isForked(c.PlanckBlock, num)
}

func (c *ChainConfig) IsOnPlanck(num *big.Int) bool {
	return configNumEqual(c.PlanckBlock, num)
}

// CheckCompatible checks whether scheduled fork transitions have been imported
// with a mismatching chain configuration.
func (c *ChainConfig) CheckCompatible(newcfg *ChainConfig, height uint64) *ConfigCompatError {
	bhead := new(big.Int).SetUint64(height)

	// Iterate checkCompatible to find the lowest conflict.
	var lasterr *ConfigCompatError
	for {
		err := c.checkCompatible(newcfg, bhead)
		if err == nil || (lasterr != nil && err.RewindTo == lasterr.RewindTo) {
			break
		}
		lasterr = err
		bhead.SetUint64(err.RewindTo)
	}
	return lasterr
}

// CheckConfigForkOrder checks that we don't "skip" any forks, geth isn't pluggable enough
// to guarantee that forks can be implemented in a different order than on official networks
func (c *ChainConfig) CheckConfigForkOrder() error {
	type fork struct {
		name     string
		block    *big.Int
		optional bool // if true, the fork may be nil and next fork is still allowed
	}
	var lastFork fork
	for _, cur := range []fork{
		{name: "mirrorSyncBlock", block: c.MirrorSyncBlock},
		{name: "brunoBlock", block: c.BrunoBlock},
		{name: "eulerBlock", block: c.EulerBlock},
		{name: "gibbsBlock", block: c.GibbsBlock},
		{name: "bonehBlock", block: c.BonehBlock},
		{name: "lynnBlock", block: c.LynnBlock},
	} {
		if lastFork.name != "" {
			// Next one must be higher number
			if lastFork.block == nil && cur.block != nil {
				return fmt.Errorf("unsupported fork ordering: %v not enabled, but %v enabled at %v",
					lastFork.name, cur.name, cur.block)
			}
			if lastFork.block != nil && cur.block != nil {
				if lastFork.block.Cmp(cur.block) > 0 {
					return fmt.Errorf("unsupported fork ordering: %v enabled at %v, but %v enabled at %v",
						lastFork.name, lastFork.block, cur.name, cur.block)
				}
			}
		}
		// If it was optional and not set, then ignore it
		if !cur.optional || cur.block != nil {
			lastFork = cur
		}
	}
	return nil
}

func (c *ChainConfig) checkCompatible(newcfg *ChainConfig, head *big.Int) *ConfigCompatError {
	if isForkIncompatible(c.HomesteadBlock, newcfg.HomesteadBlock, head) {
		return newCompatError("Homestead fork block", c.HomesteadBlock, newcfg.HomesteadBlock)
	}
	if isForkIncompatible(c.DAOForkBlock, newcfg.DAOForkBlock, head) {
		return newCompatError("DAO fork block", c.DAOForkBlock, newcfg.DAOForkBlock)
	}
	if c.IsDAOFork(head) && c.DAOForkSupport != newcfg.DAOForkSupport {
		return newCompatError("DAO fork support flag", c.DAOForkBlock, newcfg.DAOForkBlock)
	}
	if isForkIncompatible(c.EIP150Block, newcfg.EIP150Block, head) {
		return newCompatError("EIP150 fork block", c.EIP150Block, newcfg.EIP150Block)
	}
	if isForkIncompatible(c.EIP155Block, newcfg.EIP155Block, head) {
		return newCompatError("EIP155 fork block", c.EIP155Block, newcfg.EIP155Block)
	}
	if isForkIncompatible(c.EIP158Block, newcfg.EIP158Block, head) {
		return newCompatError("EIP158 fork block", c.EIP158Block, newcfg.EIP158Block)
	}
	if c.IsEIP158(head) && !configNumEqual(c.ChainID, newcfg.ChainID) {
		return newCompatError("EIP158 chain ID", c.EIP158Block, newcfg.EIP158Block)
	}
	if isForkIncompatible(c.ByzantiumBlock, newcfg.ByzantiumBlock, head) {
		return newCompatError("Byzantium fork block", c.ByzantiumBlock, newcfg.ByzantiumBlock)
	}
	if isForkIncompatible(c.ConstantinopleBlock, newcfg.ConstantinopleBlock, head) {
		return newCompatError("Constantinople fork block", c.ConstantinopleBlock, newcfg.ConstantinopleBlock)
	}
	if isForkIncompatible(c.PetersburgBlock, newcfg.PetersburgBlock, head) {
		// the only case where we allow Petersburg to be set in the past is if it is equal to Constantinople
		// mainly to satisfy fork ordering requirements which state that Petersburg fork be set if Constantinople fork is set
		if isForkIncompatible(c.ConstantinopleBlock, newcfg.PetersburgBlock, head) {
			return newCompatError("Petersburg fork block", c.PetersburgBlock, newcfg.PetersburgBlock)
		}
	}
	if isForkIncompatible(c.IstanbulBlock, newcfg.IstanbulBlock, head) {
		return newCompatError("Istanbul fork block", c.IstanbulBlock, newcfg.IstanbulBlock)
	}
	if isForkIncompatible(c.MuirGlacierBlock, newcfg.MuirGlacierBlock, head) {
		return newCompatError("Muir Glacier fork block", c.MuirGlacierBlock, newcfg.MuirGlacierBlock)
	}
	if isForkIncompatible(c.BerlinBlock, newcfg.BerlinBlock, head) {
		return newCompatError("Berlin fork block", c.BerlinBlock, newcfg.BerlinBlock)
	}
	if isForkIncompatible(c.LondonBlock, newcfg.LondonBlock, head) {
		return newCompatError("London fork block", c.LondonBlock, newcfg.LondonBlock)
	}
	if isForkIncompatible(c.ArrowGlacierBlock, newcfg.ArrowGlacierBlock, head) {
		return newCompatError("Arrow Glacier fork block", c.ArrowGlacierBlock, newcfg.ArrowGlacierBlock)
	}
	if isForkIncompatible(c.MergeForkBlock, newcfg.MergeForkBlock, head) {
		return newCompatError("Merge Start fork block", c.MergeForkBlock, newcfg.MergeForkBlock)
	}
	if isForkIncompatible(c.RamanujanBlock, newcfg.RamanujanBlock, head) {
		return newCompatError("ramanujan fork block", c.RamanujanBlock, newcfg.RamanujanBlock)
	}
	if isForkIncompatible(c.MirrorSyncBlock, newcfg.MirrorSyncBlock, head) {
		return newCompatError("mirrorSync fork block", c.MirrorSyncBlock, newcfg.MirrorSyncBlock)
	}
	if isForkIncompatible(c.BrunoBlock, newcfg.BrunoBlock, head) {
		return newCompatError("bruno fork block", c.BrunoBlock, newcfg.BrunoBlock)
	}
	if isForkIncompatible(c.EulerBlock, newcfg.EulerBlock, head) {
		return newCompatError("euler fork block", c.EulerBlock, newcfg.EulerBlock)
	}
	if isForkIncompatible(c.GibbsBlock, newcfg.GibbsBlock, head) {
		return newCompatError("gibbs fork block", c.GibbsBlock, newcfg.GibbsBlock)
	}
	if isForkIncompatible(c.NanoBlock, newcfg.NanoBlock, head) {
		return newCompatError("nano fork block", c.NanoBlock, newcfg.NanoBlock)
	}
	if isForkIncompatible(c.MoranBlock, newcfg.MoranBlock, head) {
		return newCompatError("moran fork block", c.MoranBlock, newcfg.MoranBlock)
	}
<<<<<<< HEAD
	if isForkIncompatible(c.BonehBlock, newcfg.BonehBlock, head) {
		return newCompatError("boneh fork block", c.BonehBlock, newcfg.BonehBlock)
	}
	if isForkIncompatible(c.LynnBlock, newcfg.LynnBlock, head) {
		return newCompatError("lynn fork block", c.LynnBlock, newcfg.LynnBlock)
=======
	if isForkIncompatible(c.PlanckBlock, newcfg.PlanckBlock, head) {
		return newCompatError("planck fork block", c.PlanckBlock, newcfg.PlanckBlock)
>>>>>>> ece84d4d
	}
	return nil
}

// isForkIncompatible returns true if a fork scheduled at s1 cannot be rescheduled to
// block s2 because head is already past the fork.
func isForkIncompatible(s1, s2, head *big.Int) bool {
	return (isForked(s1, head) || isForked(s2, head)) && !configNumEqual(s1, s2)
}

// isForked returns whether a fork scheduled at block s is active at the given head block.
func isForked(s, head *big.Int) bool {
	if s == nil || head == nil {
		return false
	}
	return s.Cmp(head) <= 0
}

func configNumEqual(x, y *big.Int) bool {
	if x == nil {
		return y == nil
	}
	if y == nil {
		return x == nil
	}
	return x.Cmp(y) == 0
}

// ConfigCompatError is raised if the locally-stored blockchain is initialised with a
// ChainConfig that would alter the past.
type ConfigCompatError struct {
	What string
	// block numbers of the stored and new configurations
	StoredConfig, NewConfig *big.Int
	// the block number to which the local chain must be rewound to correct the error
	RewindTo uint64
}

func newCompatError(what string, storedblock, newblock *big.Int) *ConfigCompatError {
	var rew *big.Int
	switch {
	case storedblock == nil:
		rew = newblock
	case newblock == nil || storedblock.Cmp(newblock) < 0:
		rew = storedblock
	default:
		rew = newblock
	}
	err := &ConfigCompatError{what, storedblock, newblock, 0}
	if rew != nil && rew.Sign() > 0 {
		err.RewindTo = rew.Uint64() - 1
	}
	return err
}

func (err *ConfigCompatError) Error() string {
	return fmt.Sprintf("mismatching %s in database (have %d, want %d, rewindto %d)", err.What, err.StoredConfig, err.NewConfig, err.RewindTo)
}

// Rules wraps ChainConfig and is merely syntactic sugar or can be used for functions
// that do not have or require information about the block.
//
// Rules is a one time interface meaning that it shouldn't be used in between transition
// phases.
type Rules struct {
	ChainID                                                 *big.Int
	IsHomestead, IsEIP150, IsEIP155, IsEIP158               bool
	IsByzantium, IsConstantinople, IsPetersburg, IsIstanbul bool
	IsBerlin, IsLondon                                      bool
	IsMerge                                                 bool
	IsNano                                                  bool
	IsMoran                                                 bool
<<<<<<< HEAD
	IsBoneh                                                 bool
=======
	IsPlanck                                                bool
>>>>>>> ece84d4d
}

// Rules ensures c's ChainID is not nil.
func (c *ChainConfig) Rules(num *big.Int, isMerge bool) Rules {
	chainID := c.ChainID
	if chainID == nil {
		chainID = new(big.Int)
	}
	return Rules{
		ChainID:          new(big.Int).Set(chainID),
		IsHomestead:      c.IsHomestead(num),
		IsEIP150:         c.IsEIP150(num),
		IsEIP155:         c.IsEIP155(num),
		IsEIP158:         c.IsEIP158(num),
		IsByzantium:      c.IsByzantium(num),
		IsConstantinople: c.IsConstantinople(num),
		IsPetersburg:     c.IsPetersburg(num),
		IsIstanbul:       c.IsIstanbul(num),
		IsBerlin:         c.IsBerlin(num),
		IsLondon:         c.IsLondon(num),
		IsMerge:          isMerge,
		IsNano:           c.IsNano(num),
		IsMoran:          c.IsMoran(num),
<<<<<<< HEAD
		IsBoneh:          c.IsBoneh(num),
=======
		IsPlanck:         c.IsPlanck(num),
>>>>>>> ece84d4d
	}
}<|MERGE_RESOLUTION|>--- conflicted
+++ resolved
@@ -32,12 +32,7 @@
 
 	BSCGenesisHash    = common.HexToHash("0x0d21840abff46b96c84b2ac9e10e4f5cdaeb5693cb665db62a2f3b02d2d57b5b")
 	ChapelGenesisHash = common.HexToHash("0x6d3c66c5357ec91d5c43af47e234a939b22557cbb552dc45bebbceeed90fbe34")
-<<<<<<< HEAD
-	RialtoGenesisHash = common.HexToHash("0x359ded3cabee1123662e1e3342d0c9e70e5562f73f2b5dc596d908c248561c87")
-	YoloV3GenesisHash = common.HexToHash("0xf1f2876e8500c77afcc03228757b39477eceffccf645b734967fe3c7e16967b7")
-=======
 	RialtoGenesisHash = common.HexToHash("0xee835a629f9cf5510b48b6ba41d69e0ff7d6ef10f977166ef939db41f59f5501")
->>>>>>> ece84d4d
 )
 
 // TrustedCheckpoints associates each known checkpoint with the genesis hash of
@@ -76,81 +71,10 @@
 		BerlinBlock:         big.NewInt(12_244_000),
 		LondonBlock:         big.NewInt(12_965_000),
 		ArrowGlacierBlock:   big.NewInt(13_773_000),
-		BonehBlock:          nil,
-		LynnBlock:           nil,
 		Ethash:              new(EthashConfig),
 	}
 
-	// MainnetTrustedCheckpoint contains the light client trusted checkpoint for the main network.
-	MainnetTrustedCheckpoint = &TrustedCheckpoint{
-		SectionIndex: 413,
-		SectionHead:  common.HexToHash("0x8aa8e64ceadcdc5f23bc41d2acb7295a261a5cf680bb00a34f0e01af08200083"),
-		CHTRoot:      common.HexToHash("0x008af584d385a2610706c5a439d39f15ddd4b691c5d42603f65ae576f703f477"),
-		BloomRoot:    common.HexToHash("0x5a081af71a588f4d90bced242545b08904ad4fb92f7effff2ceb6e50e6dec157"),
-	}
-
-	// MainnetCheckpointOracle contains a set of configs for the main network oracle.
-	MainnetCheckpointOracle = &CheckpointOracleConfig{
-		Address: common.HexToAddress("0x9a9070028361F7AAbeB3f2F2Dc07F82C4a98A02a"),
-		Signers: []common.Address{
-			common.HexToAddress("0x1b2C260efc720BE89101890E4Db589b44E950527"), // Peter
-			common.HexToAddress("0x78d1aD571A1A09D60D9BBf25894b44e4C8859595"), // Martin
-			common.HexToAddress("0x286834935f4A8Cfb4FF4C77D5770C2775aE2b0E7"), // Zsolt
-			common.HexToAddress("0xb86e2B0Ab5A4B1373e40c51A7C712c70Ba2f9f8E"), // Gary
-			common.HexToAddress("0x0DF8fa387C602AE62559cC4aFa4972A7045d6707"), // Guillaume
-		},
-		Threshold: 2,
-	}
-
-<<<<<<< HEAD
-	// RopstenChainConfig contains the chain parameters to run a node on the Ropsten test network.
-	RopstenChainConfig = &ChainConfig{
-		ChainID:             big.NewInt(3),
-		HomesteadBlock:      big.NewInt(0),
-		DAOForkBlock:        nil,
-		DAOForkSupport:      true,
-		EIP150Block:         big.NewInt(0),
-		EIP150Hash:          common.HexToHash("0x41941023680923e0fe4d74a34bdac8141f2540e3ae90623718e47d66d1ca4a2d"),
-		EIP155Block:         big.NewInt(10),
-		EIP158Block:         big.NewInt(10),
-		ByzantiumBlock:      big.NewInt(1_700_000),
-		ConstantinopleBlock: big.NewInt(4_230_000),
-		PetersburgBlock:     big.NewInt(4_939_394),
-		IstanbulBlock:       big.NewInt(6_485_846),
-		MuirGlacierBlock:    big.NewInt(7_117_117),
-		RamanujanBlock:      big.NewInt(0),
-		NielsBlock:          big.NewInt(0),
-		MirrorSyncBlock:     big.NewInt(0),
-		BrunoBlock:          big.NewInt(0),
-		EulerBlock:          big.NewInt(0),
-		BerlinBlock:         big.NewInt(9_812_189),
-		LondonBlock:         big.NewInt(10_499_401),
-		BonehBlock:          nil,
-		LynnBlock:           nil,
-		Ethash:              new(EthashConfig),
-	}
-
-	// RopstenTrustedCheckpoint contains the light client trusted checkpoint for the Ropsten test network.
-	RopstenTrustedCheckpoint = &TrustedCheckpoint{
-		SectionIndex: 346,
-		SectionHead:  common.HexToHash("0xafa0384ebd13a751fb7475aaa7fc08ac308925c8b2e2195bca2d4ab1878a7a84"),
-		CHTRoot:      common.HexToHash("0x522ae1f334bfa36033b2315d0b9954052780700b69448ecea8d5877e0f7ee477"),
-		BloomRoot:    common.HexToHash("0x4093fd53b0d2cc50181dca353fe66f03ae113e7cb65f869a4dfb5905de6a0493"),
-	}
-
-	// RopstenCheckpointOracle contains a set of configs for the Ropsten test network oracle.
-	RopstenCheckpointOracle = &CheckpointOracleConfig{
-		Address: common.HexToAddress("0xEF79475013f154E6A65b54cB2742867791bf0B84"),
-		Signers: []common.Address{
-			common.HexToAddress("0x32162F3581E88a5f62e8A61892B42C46E2c18f7b"), // Peter
-			common.HexToAddress("0x78d1aD571A1A09D60D9BBf25894b44e4C8859595"), // Martin
-			common.HexToAddress("0x286834935f4A8Cfb4FF4C77D5770C2775aE2b0E7"), // Zsolt
-			common.HexToAddress("0xb86e2B0Ab5A4B1373e40c51A7C712c70Ba2f9f8E"), // Gary
-			common.HexToAddress("0x0DF8fa387C602AE62559cC4aFa4972A7045d6707"), // Guillaume
-		},
-		Threshold: 2,
-	}
-
+	// just for prysm compile pass
 	// SepoliaChainConfig contains the chain parameters to run a node on the Sepolia test network.
 	SepoliaChainConfig = &ChainConfig{
 		ChainID:             big.NewInt(11155111),
@@ -173,65 +97,7 @@
 		Ethash:              new(EthashConfig),
 	}
 
-	// SepoliaTrustedCheckpoint contains the light client trusted checkpoint for the Sepolia test network.
-	SepoliaTrustedCheckpoint = &TrustedCheckpoint{
-		SectionIndex: 1,
-		SectionHead:  common.HexToHash("0x5dde65e28745b10ff9e9b86499c3a3edc03587b27a06564a4342baf3a37de869"),
-		CHTRoot:      common.HexToHash("0x042a0d914f7baa4f28f14d12291e5f346e88c5b9d95127bf5422a8afeacd27e8"),
-		BloomRoot:    common.HexToHash("0x56e81f171bcc55a6ff8345e692c0f86e5b48e01b996cadc001622fb5e363b421"),
-	}
-
-	// RinkebyChainConfig contains the chain parameters to run a node on the Rinkeby test network.
-	RinkebyChainConfig = &ChainConfig{
-		ChainID:             big.NewInt(4),
-		HomesteadBlock:      big.NewInt(1),
-		DAOForkBlock:        nil,
-		DAOForkSupport:      true,
-		EIP150Block:         big.NewInt(2),
-		EIP150Hash:          common.HexToHash("0x9b095b36c15eaf13044373aef8ee0bd3a382a5abb92e402afa44b8249c3a90e9"),
-		EIP155Block:         big.NewInt(3),
-		EIP158Block:         big.NewInt(3),
-		ByzantiumBlock:      big.NewInt(1_035_301),
-		ConstantinopleBlock: big.NewInt(3_660_663),
-		PetersburgBlock:     big.NewInt(4_321_234),
-		IstanbulBlock:       big.NewInt(5_435_345),
-		MuirGlacierBlock:    nil,
-		RamanujanBlock:      big.NewInt(0),
-		NielsBlock:          big.NewInt(0),
-		MirrorSyncBlock:     big.NewInt(0),
-		BrunoBlock:          big.NewInt(0),
-		EulerBlock:          big.NewInt(0),
-		BerlinBlock:         big.NewInt(8_290_928),
-		LondonBlock:         big.NewInt(8_897_988),
-		ArrowGlacierBlock:   nil,
-		BonehBlock:          nil,
-		LynnBlock:           nil,
-		Clique: &CliqueConfig{
-			Period: 15,
-			Epoch:  30000,
-		},
-	}
-
-	// RinkebyTrustedCheckpoint contains the light client trusted checkpoint for the Rinkeby test network.
-	RinkebyTrustedCheckpoint = &TrustedCheckpoint{
-		SectionIndex: 292,
-		SectionHead:  common.HexToHash("0x4185c2f1bb85ecaa04409d1008ff0761092ea2e94e8a71d64b1a5abc37b81414"),
-		CHTRoot:      common.HexToHash("0x03b0191e6140effe0b88bb7c97bfb794a275d3543cb3190662fb72d9beea423c"),
-		BloomRoot:    common.HexToHash("0x3d5f6edccc87536dcbc0dd3aae97a318205c617dd3957b4261470c71481629e2"),
-	}
-
-	// RinkebyCheckpointOracle contains a set of configs for the Rinkeby test network oracle.
-	RinkebyCheckpointOracle = &CheckpointOracleConfig{
-		Address: common.HexToAddress("0xebe8eFA441B9302A0d7eaECc277c09d20D684540"),
-		Signers: []common.Address{
-			common.HexToAddress("0xd9c9cd5f6779558b6e0ed4e6acf6b1947e7fa1f3"), // Peter
-			common.HexToAddress("0x78d1aD571A1A09D60D9BBf25894b44e4C8859595"), // Martin
-			common.HexToAddress("0x286834935f4A8Cfb4FF4C77D5770C2775aE2b0E7"), // Zsolt
-			common.HexToAddress("0xb86e2B0Ab5A4B1373e40c51A7C712c70Ba2f9f8E"), // Gary
-		},
-		Threshold: 2,
-	}
-
+	// just for prysm compile pass
 	// GoerliChainConfig contains the chain parameters to run a node on the Görli test network.
 	GoerliChainConfig = &ChainConfig{
 		ChainID:             big.NewInt(5),
@@ -254,27 +120,25 @@
 		BerlinBlock:         big.NewInt(4_460_644),
 		LondonBlock:         big.NewInt(5_062_605),
 		ArrowGlacierBlock:   nil,
-		BonehBlock:          nil,
-		LynnBlock:           nil,
 		Clique: &CliqueConfig{
 			Period: 15,
 			Epoch:  30000,
 		},
 	}
 
-	// GoerliTrustedCheckpoint contains the light client trusted checkpoint for the Görli test network.
-	GoerliTrustedCheckpoint = &TrustedCheckpoint{
-		SectionIndex: 176,
-		SectionHead:  common.HexToHash("0x2de018858528434f93adb40b1f03f2304a86d31b4ef2b1f930da0134f5c32427"),
-		CHTRoot:      common.HexToHash("0x8c17e497d38088321c147abe4acbdfb3c0cab7d7a2b97e07404540f04d12747e"),
-		BloomRoot:    common.HexToHash("0x02a41b6606bd3f741bd6ae88792d75b1ad8cf0ea5e28fbaa03bc8b95cbd20034"),
-	}
-
-	// GoerliCheckpointOracle contains a set of configs for the Goerli test network oracle.
-	GoerliCheckpointOracle = &CheckpointOracleConfig{
-		Address: common.HexToAddress("0x18CA0E045F0D772a851BC7e48357Bcaab0a0795D"),
+	// MainnetTrustedCheckpoint contains the light client trusted checkpoint for the main network.
+	MainnetTrustedCheckpoint = &TrustedCheckpoint{
+		SectionIndex: 413,
+		SectionHead:  common.HexToHash("0x8aa8e64ceadcdc5f23bc41d2acb7295a261a5cf680bb00a34f0e01af08200083"),
+		CHTRoot:      common.HexToHash("0x008af584d385a2610706c5a439d39f15ddd4b691c5d42603f65ae576f703f477"),
+		BloomRoot:    common.HexToHash("0x5a081af71a588f4d90bced242545b08904ad4fb92f7effff2ceb6e50e6dec157"),
+	}
+
+	// MainnetCheckpointOracle contains a set of configs for the main network oracle.
+	MainnetCheckpointOracle = &CheckpointOracleConfig{
+		Address: common.HexToAddress("0x9a9070028361F7AAbeB3f2F2Dc07F82C4a98A02a"),
 		Signers: []common.Address{
-			common.HexToAddress("0x4769bcaD07e3b938B7f43EB7D278Bc7Cb9efFb38"), // Peter
+			common.HexToAddress("0x1b2C260efc720BE89101890E4Db589b44E950527"), // Peter
 			common.HexToAddress("0x78d1aD571A1A09D60D9BBf25894b44e4C8859595"), // Martin
 			common.HexToAddress("0x286834935f4A8Cfb4FF4C77D5770C2775aE2b0E7"), // Zsolt
 			common.HexToAddress("0xb86e2B0Ab5A4B1373e40c51A7C712c70Ba2f9f8E"), // Gary
@@ -283,8 +147,6 @@
 		Threshold: 2,
 	}
 
-=======
->>>>>>> ece84d4d
 	BSCChainConfig = &ChainConfig{
 		ChainID:             big.NewInt(56),
 		HomesteadBlock:      big.NewInt(0),
@@ -336,16 +198,13 @@
 		GibbsBlock:          big.NewInt(22800220),
 		NanoBlock:           big.NewInt(23482428),
 		MoranBlock:          big.NewInt(23603940),
-<<<<<<< HEAD
+		PlanckBlock:         big.NewInt(28196022),
 
 		// TODO modify blockNumber, make sure the blockNumber is not an integer multiple of 200 (epoch number)
 		// TODO Caution !!! it should be very careful !!!
 		BonehBlock: nil,
 		LynnBlock:  nil,
 
-=======
-		PlanckBlock:         big.NewInt(28196022),
->>>>>>> ece84d4d
 		Parlia: &ParliaConfig{
 			Period: 3,
 			Epoch:  200,
@@ -383,67 +242,22 @@
 		},
 	}
 
-<<<<<<< HEAD
-	// YoloV3ChainConfig contains the chain parameters to run a node on the YOLOv3 test network.
-	YoloV3ChainConfig = &ChainConfig{
-		ChainID:             new(big.Int).SetBytes([]byte("yolov3x")),
-		HomesteadBlock:      big.NewInt(0),
-		DAOForkBlock:        nil,
-		DAOForkSupport:      true,
-		EIP150Block:         big.NewInt(0),
-		EIP155Block:         big.NewInt(0),
-		EIP158Block:         big.NewInt(0),
-		ByzantiumBlock:      big.NewInt(0),
-		ConstantinopleBlock: big.NewInt(0),
-		PetersburgBlock:     big.NewInt(0),
-		IstanbulBlock:       big.NewInt(0),
-		RamanujanBlock:      big.NewInt(0),
-		NielsBlock:          big.NewInt(0),
-		MirrorSyncBlock:     big.NewInt(0),
-		BrunoBlock:          big.NewInt(0),
-		EulerBlock:          big.NewInt(0),
-		GibbsBlock:          big.NewInt(0),
-		NanoBlock:           nil,
-		MoranBlock:          nil,
-		MuirGlacierBlock:    nil,
-		BerlinBlock:         nil, // Don't enable Berlin directly, we're YOLOing it
-		YoloV3Block:         big.NewInt(0),
-		BonehBlock:          nil,
-		LynnBlock:           nil,
-		Clique: &CliqueConfig{
-			Period: 15,
-			Epoch:  30000,
-		},
-	}
-
-=======
->>>>>>> ece84d4d
 	// AllEthashProtocolChanges contains every protocol change (EIPs) introduced
 	// and accepted by the Ethereum core developers into the Ethash consensus.
 	//
 	// This configuration is intentionally not using keyed fields to force anyone
 	// adding flags to the config to also have to set these fields.
-<<<<<<< HEAD
-
-	AllEthashProtocolChanges = &ChainConfig{big.NewInt(1337), big.NewInt(0), nil, false, big.NewInt(0), common.Hash{}, big.NewInt(0), big.NewInt(0), big.NewInt(0), big.NewInt(0), big.NewInt(0), big.NewInt(0), big.NewInt(0), big.NewInt(0), big.NewInt(0), big.NewInt(0), big.NewInt(0), big.NewInt(0), nil, nil, big.NewInt(0), big.NewInt(0), big.NewInt(0), big.NewInt(0), big.NewInt(0), big.NewInt(0), big.NewInt(0), big.NewInt(0), big.NewInt(0), big.NewInt(0), new(EthashConfig), nil, nil}
-=======
-	AllEthashProtocolChanges = &ChainConfig{big.NewInt(1337), big.NewInt(0), nil, false, big.NewInt(0), common.Hash{}, big.NewInt(0), big.NewInt(0), big.NewInt(0), big.NewInt(0), big.NewInt(0), big.NewInt(0), big.NewInt(0), big.NewInt(0), big.NewInt(0), big.NewInt(0), big.NewInt(0), big.NewInt(0), nil, nil, big.NewInt(0), big.NewInt(0), big.NewInt(0), big.NewInt(0), big.NewInt(0), big.NewInt(0), big.NewInt(0), big.NewInt(0), big.NewInt(0), new(EthashConfig), nil, nil}
->>>>>>> ece84d4d
+
+	AllEthashProtocolChanges = &ChainConfig{big.NewInt(1337), big.NewInt(0), nil, false, big.NewInt(0), common.Hash{}, big.NewInt(0), big.NewInt(0), big.NewInt(0), big.NewInt(0), big.NewInt(0), big.NewInt(0), big.NewInt(0), big.NewInt(0), big.NewInt(0), big.NewInt(0), big.NewInt(0), big.NewInt(0), nil, nil, big.NewInt(0), big.NewInt(0), big.NewInt(0), big.NewInt(0), big.NewInt(0), big.NewInt(0), big.NewInt(0), big.NewInt(0), big.NewInt(0), big.NewInt(0), big.NewInt(0), new(EthashConfig), nil, nil}
 
 	// AllCliqueProtocolChanges contains every protocol change (EIPs) introduced
 	// and accepted by the Ethereum core developers into the Clique consensus.
 	//
 	// This configuration is intentionally not using keyed fields to force anyone
 	// adding flags to the config to also have to set these fields.
-<<<<<<< HEAD
-	AllCliqueProtocolChanges = &ChainConfig{big.NewInt(1337), big.NewInt(0), nil, false, big.NewInt(0), common.Hash{}, big.NewInt(0), big.NewInt(0), big.NewInt(0), big.NewInt(0), big.NewInt(0), big.NewInt(0), big.NewInt(0), big.NewInt(0), nil, nil, big.NewInt(0), nil, nil, nil, big.NewInt(0), big.NewInt(0), big.NewInt(0), big.NewInt(0), big.NewInt(0), big.NewInt(0), nil, nil, big.NewInt(0), big.NewInt(0), nil, &CliqueConfig{Period: 0, Epoch: 30000}, nil}
-
-	TestChainConfig = &ChainConfig{big.NewInt(1), big.NewInt(0), nil, false, big.NewInt(0), common.Hash{}, big.NewInt(0), big.NewInt(0), big.NewInt(0), big.NewInt(0), big.NewInt(0), big.NewInt(0), big.NewInt(0), big.NewInt(0), big.NewInt(0), big.NewInt(0), big.NewInt(0), big.NewInt(0), nil, nil, big.NewInt(0), big.NewInt(0), big.NewInt(0), big.NewInt(0), big.NewInt(0), big.NewInt(0), big.NewInt(0), nil, big.NewInt(0), big.NewInt(0), new(EthashConfig), nil, nil}
-=======
-	AllCliqueProtocolChanges = &ChainConfig{big.NewInt(1337), big.NewInt(0), nil, false, big.NewInt(0), common.Hash{}, big.NewInt(0), big.NewInt(0), big.NewInt(0), big.NewInt(0), big.NewInt(0), big.NewInt(0), big.NewInt(0), big.NewInt(0), nil, nil, big.NewInt(0), nil, nil, nil, big.NewInt(0), big.NewInt(0), big.NewInt(0), big.NewInt(0), big.NewInt(0), big.NewInt(0), nil, nil, nil, nil, &CliqueConfig{Period: 0, Epoch: 30000}, nil}
-
-	TestChainConfig = &ChainConfig{big.NewInt(1), big.NewInt(0), nil, false, big.NewInt(0), common.Hash{}, big.NewInt(0), big.NewInt(0), big.NewInt(0), big.NewInt(0), big.NewInt(0), big.NewInt(0), big.NewInt(0), big.NewInt(0), big.NewInt(0), big.NewInt(0), big.NewInt(0), big.NewInt(0), nil, nil, big.NewInt(0), big.NewInt(0), big.NewInt(0), big.NewInt(0), big.NewInt(0), big.NewInt(0), big.NewInt(0), nil, nil, new(EthashConfig), nil, nil}
->>>>>>> ece84d4d
+	AllCliqueProtocolChanges = &ChainConfig{big.NewInt(1337), big.NewInt(0), nil, false, big.NewInt(0), common.Hash{}, big.NewInt(0), big.NewInt(0), big.NewInt(0), big.NewInt(0), big.NewInt(0), big.NewInt(0), big.NewInt(0), big.NewInt(0), nil, nil, big.NewInt(0), nil, nil, nil, big.NewInt(0), big.NewInt(0), big.NewInt(0), big.NewInt(0), big.NewInt(0), big.NewInt(0), nil, nil, nil, big.NewInt(0), big.NewInt(0), nil, &CliqueConfig{Period: 0, Epoch: 30000}, nil}
+
+	TestChainConfig = &ChainConfig{big.NewInt(1), big.NewInt(0), nil, false, big.NewInt(0), common.Hash{}, big.NewInt(0), big.NewInt(0), big.NewInt(0), big.NewInt(0), big.NewInt(0), big.NewInt(0), big.NewInt(0), big.NewInt(0), big.NewInt(0), big.NewInt(0), big.NewInt(0), big.NewInt(0), nil, nil, big.NewInt(0), big.NewInt(0), big.NewInt(0), big.NewInt(0), big.NewInt(0), big.NewInt(0), big.NewInt(0), nil, nil, big.NewInt(0), big.NewInt(0), new(EthashConfig), nil, nil}
 	TestRules       = TestChainConfig.Rules(new(big.Int), false)
 )
 
@@ -539,12 +353,9 @@
 	GibbsBlock      *big.Int `json:"gibbsBlock,omitempty" toml:",omitempty"`      // gibbsBlock switch block (nil = no fork, 0 = already activated)
 	NanoBlock       *big.Int `json:"nanoBlock,omitempty" toml:",omitempty"`       // nanoBlock switch block (nil = no fork, 0 = already activated)
 	MoranBlock      *big.Int `json:"moranBlock,omitempty" toml:",omitempty"`      // moranBlock switch block (nil = no fork, 0 = already activated)
-<<<<<<< HEAD
+	PlanckBlock     *big.Int `json:"planckBlock,omitempty" toml:",omitempty"`     // planckBlock switch block (nil = no fork, 0 = already activated)
 	BonehBlock      *big.Int `json:"bonehBlock,omitempty" toml:",omitempty"`      // bonehBlock switch block (nil = no fork, 0 = already activated)
 	LynnBlock       *big.Int `json:"lynnBlock,omitempty" toml:",omitempty"`       // lynnBlock switch block (nil = no fork, 0 = already activated)
-=======
-	PlanckBlock     *big.Int `json:"planckBlock,omitempty" toml:",omitempty"`     // planckBlock switch block (nil = no fork, 0 = already activated)
->>>>>>> ece84d4d
 
 	// Various consensus engines
 	Ethash *EthashConfig `json:"ethash,omitempty" toml:",omitempty"`
@@ -595,12 +406,8 @@
 	default:
 		engine = "unknown"
 	}
-<<<<<<< HEAD
-
-	return fmt.Sprintf("{ChainID: %v Homestead: %v DAO: %v DAOSupport: %v EIP150: %v EIP155: %v EIP158: %v Byzantium: %v Constantinople: %v Petersburg: %v Istanbul: %v, Muir Glacier: %v, Ramanujan: %v, Niels: %v, MirrorSync: %v, Bruno: %v, Berlin: %v, YOLO v3: %v, CatalystBlock: %v, London: %v, ArrowGlacier: %v, MergeFork:%v, Euler: %v, Gibbs: %v, Nano: %v, Moran: %v,Boneh: %v, Lynn: %v, Engine: %v}",
-=======
-	return fmt.Sprintf("{ChainID: %v Homestead: %v DAO: %v DAOSupport: %v EIP150: %v EIP155: %v EIP158: %v Byzantium: %v Constantinople: %v Petersburg: %v Istanbul: %v, Muir Glacier: %v, Ramanujan: %v, Niels: %v, MirrorSync: %v, Bruno: %v, Berlin: %v, YOLO v3: %v, CatalystBlock: %v, London: %v, ArrowGlacier: %v, MergeFork:%v, Euler: %v, Gibbs: %v, Nano: %v, Moran: %v, Planck: %v, Engine: %v}",
->>>>>>> ece84d4d
+
+	return fmt.Sprintf("{ChainID: %v Homestead: %v DAO: %v DAOSupport: %v EIP150: %v EIP155: %v EIP158: %v Byzantium: %v Constantinople: %v Petersburg: %v Istanbul: %v, Muir Glacier: %v, Ramanujan: %v, Niels: %v, MirrorSync: %v, Bruno: %v, Berlin: %v, YOLO v3: %v, CatalystBlock: %v, London: %v, ArrowGlacier: %v, MergeFork:%v, Euler: %v, Gibbs: %v, Nano: %v, Moran: %v, Planck: %v,Boneh: %v, Lynn: %v, Engine: %v}",
 		c.ChainID,
 		c.HomesteadBlock,
 		c.DAOForkBlock,
@@ -627,12 +434,9 @@
 		c.GibbsBlock,
 		c.NanoBlock,
 		c.MoranBlock,
-<<<<<<< HEAD
+		c.PlanckBlock,
 		c.BonehBlock,
 		c.LynnBlock,
-=======
-		c.PlanckBlock,
->>>>>>> ece84d4d
 		engine,
 	)
 }
@@ -946,16 +750,14 @@
 	if isForkIncompatible(c.MoranBlock, newcfg.MoranBlock, head) {
 		return newCompatError("moran fork block", c.MoranBlock, newcfg.MoranBlock)
 	}
-<<<<<<< HEAD
+	if isForkIncompatible(c.PlanckBlock, newcfg.PlanckBlock, head) {
+		return newCompatError("planck fork block", c.PlanckBlock, newcfg.PlanckBlock)
+	}
 	if isForkIncompatible(c.BonehBlock, newcfg.BonehBlock, head) {
 		return newCompatError("boneh fork block", c.BonehBlock, newcfg.BonehBlock)
 	}
 	if isForkIncompatible(c.LynnBlock, newcfg.LynnBlock, head) {
 		return newCompatError("lynn fork block", c.LynnBlock, newcfg.LynnBlock)
-=======
-	if isForkIncompatible(c.PlanckBlock, newcfg.PlanckBlock, head) {
-		return newCompatError("planck fork block", c.PlanckBlock, newcfg.PlanckBlock)
->>>>>>> ece84d4d
 	}
 	return nil
 }
@@ -1028,11 +830,8 @@
 	IsMerge                                                 bool
 	IsNano                                                  bool
 	IsMoran                                                 bool
-<<<<<<< HEAD
+	IsPlanck                                                bool
 	IsBoneh                                                 bool
-=======
-	IsPlanck                                                bool
->>>>>>> ece84d4d
 }
 
 // Rules ensures c's ChainID is not nil.
@@ -1056,10 +855,7 @@
 		IsMerge:          isMerge,
 		IsNano:           c.IsNano(num),
 		IsMoran:          c.IsMoran(num),
-<<<<<<< HEAD
+		IsPlanck:         c.IsPlanck(num),
 		IsBoneh:          c.IsBoneh(num),
-=======
-		IsPlanck:         c.IsPlanck(num),
->>>>>>> ece84d4d
 	}
 }