// Copyright 2016 The go-ethereum Authors
// This file is part of the go-ethereum library.
//
// The go-ethereum library is free software: you can redistribute it and/or modify
// it under the terms of the GNU Lesser General Public License as published by
// the Free Software Foundation, either version 3 of the License, or
// (at your option) any later version.
//
// The go-ethereum library is distributed in the hope that it will be useful,
// but WITHOUT ANY WARRANTY; without even the implied warranty of
// MERCHANTABILITY or FITNESS FOR A PARTICULAR PURPOSE. See the
// GNU Lesser General Public License for more details.
//
// You should have received a copy of the GNU Lesser General Public License
// along with the go-ethereum library. If not, see <http://www.gnu.org/licenses/>.

package params

import (
	"encoding/binary"
	"fmt"
	"math/big"

	"github.com/ethereum/go-ethereum/common"
	"golang.org/x/crypto/sha3"
)

// Genesis hashes to enforce below configs on.
var (
	MainnetGenesisHash = common.HexToHash("0xd4e56740f876aef8c010b86a40d5f56745a118d0906a34e69aec8c0db1cb8fa3")
	RopstenGenesisHash = common.HexToHash("0x41941023680923e0fe4d74a34bdac8141f2540e3ae90623718e47d66d1ca4a2d")
	SepoliaGenesisHash = common.HexToHash("0x25a5cc106eea7138acab33231d7160d69cb777ee0c2c553fcddf5138993e6dd9")
	RinkebyGenesisHash = common.HexToHash("0x6341fd3daf94b748c72ced5a5b26028f2474f5f00d824504e4fa37a75767e177")
	GoerliGenesisHash  = common.HexToHash("0xbf7e331f7f7c1dd2e05159666b3bf8bc7a8a3a9eb1d518969eab529dd9b88c1a")

	BSCGenesisHash    = common.HexToHash("0x0d21840abff46b96c84b2ac9e10e4f5cdaeb5693cb665db62a2f3b02d2d57b5b")
	ChapelGenesisHash = common.HexToHash("0x6d3c66c5357ec91d5c43af47e234a939b22557cbb552dc45bebbceeed90fbe34")
	RialtoGenesisHash = common.HexToHash("0x359ded3cabee1123662e1e3342d0c9e70e5562f73f2b5dc596d908c248561c87")
	YoloV3GenesisHash = common.HexToHash("0xf1f2876e8500c77afcc03228757b39477eceffccf645b734967fe3c7e16967b7")
)

// TrustedCheckpoints associates each known checkpoint with the genesis hash of
// the chain it belongs to.
var TrustedCheckpoints = map[common.Hash]*TrustedCheckpoint{
	MainnetGenesisHash: MainnetTrustedCheckpoint,
	RopstenGenesisHash: RopstenTrustedCheckpoint,
	SepoliaGenesisHash: SepoliaTrustedCheckpoint,
	RinkebyGenesisHash: RinkebyTrustedCheckpoint,
	GoerliGenesisHash:  GoerliTrustedCheckpoint,
}

// CheckpointOracles associates each known checkpoint oracles with the genesis hash of
// the chain it belongs to.
var CheckpointOracles = map[common.Hash]*CheckpointOracleConfig{
	MainnetGenesisHash: MainnetCheckpointOracle,
	RopstenGenesisHash: RopstenCheckpointOracle,
	RinkebyGenesisHash: RinkebyCheckpointOracle,
	GoerliGenesisHash:  GoerliCheckpointOracle,
}

var (
	// MainnetChainConfig is the chain parameters to run a node on the main network.
	MainnetChainConfig = &ChainConfig{
		ChainID:             big.NewInt(1),
		HomesteadBlock:      big.NewInt(1_150_000),
		DAOForkBlock:        big.NewInt(1_920_000),
		DAOForkSupport:      true,
		EIP150Block:         big.NewInt(2_463_000),
		EIP150Hash:          common.HexToHash("0x2086799aeebeae135c246c65021c82b4e15a2c451340993aacfd2751886514f0"),
		EIP155Block:         big.NewInt(2_675_000),
		EIP158Block:         big.NewInt(2_675_000),
		ByzantiumBlock:      big.NewInt(4_370_000),
		ConstantinopleBlock: big.NewInt(7_280_000),
		PetersburgBlock:     big.NewInt(7_280_000),
		IstanbulBlock:       big.NewInt(9_069_000),
		MuirGlacierBlock:    big.NewInt(9_200_000),
		RamanujanBlock:      big.NewInt(0),
		NielsBlock:          big.NewInt(0),
		MirrorSyncBlock:     big.NewInt(0),
		BrunoBlock:          big.NewInt(0),
		EulerBlock:          big.NewInt(0),
		BerlinBlock:         big.NewInt(12_244_000),
		LondonBlock:         big.NewInt(12_965_000),
		ArrowGlacierBlock:   big.NewInt(13_773_000),
		BonehBlock:          nil,
		LynnBlock:           nil,
		Ethash:              new(EthashConfig),
	}

	// MainnetTrustedCheckpoint contains the light client trusted checkpoint for the main network.
	MainnetTrustedCheckpoint = &TrustedCheckpoint{
		SectionIndex: 413,
		SectionHead:  common.HexToHash("0x8aa8e64ceadcdc5f23bc41d2acb7295a261a5cf680bb00a34f0e01af08200083"),
		CHTRoot:      common.HexToHash("0x008af584d385a2610706c5a439d39f15ddd4b691c5d42603f65ae576f703f477"),
		BloomRoot:    common.HexToHash("0x5a081af71a588f4d90bced242545b08904ad4fb92f7effff2ceb6e50e6dec157"),
	}

	// MainnetCheckpointOracle contains a set of configs for the main network oracle.
	MainnetCheckpointOracle = &CheckpointOracleConfig{
		Address: common.HexToAddress("0x9a9070028361F7AAbeB3f2F2Dc07F82C4a98A02a"),
		Signers: []common.Address{
			common.HexToAddress("0x1b2C260efc720BE89101890E4Db589b44E950527"), // Peter
			common.HexToAddress("0x78d1aD571A1A09D60D9BBf25894b44e4C8859595"), // Martin
			common.HexToAddress("0x286834935f4A8Cfb4FF4C77D5770C2775aE2b0E7"), // Zsolt
			common.HexToAddress("0xb86e2B0Ab5A4B1373e40c51A7C712c70Ba2f9f8E"), // Gary
			common.HexToAddress("0x0DF8fa387C602AE62559cC4aFa4972A7045d6707"), // Guillaume
		},
		Threshold: 2,
	}

	// RopstenChainConfig contains the chain parameters to run a node on the Ropsten test network.
	RopstenChainConfig = &ChainConfig{
		ChainID:             big.NewInt(3),
		HomesteadBlock:      big.NewInt(0),
		DAOForkBlock:        nil,
		DAOForkSupport:      true,
		EIP150Block:         big.NewInt(0),
		EIP150Hash:          common.HexToHash("0x41941023680923e0fe4d74a34bdac8141f2540e3ae90623718e47d66d1ca4a2d"),
		EIP155Block:         big.NewInt(10),
		EIP158Block:         big.NewInt(10),
		ByzantiumBlock:      big.NewInt(1_700_000),
		ConstantinopleBlock: big.NewInt(4_230_000),
		PetersburgBlock:     big.NewInt(4_939_394),
		IstanbulBlock:       big.NewInt(6_485_846),
		MuirGlacierBlock:    big.NewInt(7_117_117),
		RamanujanBlock:      big.NewInt(0),
		NielsBlock:          big.NewInt(0),
		MirrorSyncBlock:     big.NewInt(0),
		BrunoBlock:          big.NewInt(0),
		EulerBlock:          big.NewInt(0),
		BerlinBlock:         big.NewInt(9_812_189),
		LondonBlock:         big.NewInt(10_499_401),
		BonehBlock:          nil,
		LynnBlock:           nil,
		Ethash:              new(EthashConfig),
	}

	// RopstenTrustedCheckpoint contains the light client trusted checkpoint for the Ropsten test network.
	RopstenTrustedCheckpoint = &TrustedCheckpoint{
		SectionIndex: 346,
		SectionHead:  common.HexToHash("0xafa0384ebd13a751fb7475aaa7fc08ac308925c8b2e2195bca2d4ab1878a7a84"),
		CHTRoot:      common.HexToHash("0x522ae1f334bfa36033b2315d0b9954052780700b69448ecea8d5877e0f7ee477"),
		BloomRoot:    common.HexToHash("0x4093fd53b0d2cc50181dca353fe66f03ae113e7cb65f869a4dfb5905de6a0493"),
	}

	// RopstenCheckpointOracle contains a set of configs for the Ropsten test network oracle.
	RopstenCheckpointOracle = &CheckpointOracleConfig{
		Address: common.HexToAddress("0xEF79475013f154E6A65b54cB2742867791bf0B84"),
		Signers: []common.Address{
			common.HexToAddress("0x32162F3581E88a5f62e8A61892B42C46E2c18f7b"), // Peter
			common.HexToAddress("0x78d1aD571A1A09D60D9BBf25894b44e4C8859595"), // Martin
			common.HexToAddress("0x286834935f4A8Cfb4FF4C77D5770C2775aE2b0E7"), // Zsolt
			common.HexToAddress("0xb86e2B0Ab5A4B1373e40c51A7C712c70Ba2f9f8E"), // Gary
			common.HexToAddress("0x0DF8fa387C602AE62559cC4aFa4972A7045d6707"), // Guillaume
		},
		Threshold: 2,
	}

	// SepoliaChainConfig contains the chain parameters to run a node on the Sepolia test network.
	SepoliaChainConfig = &ChainConfig{
		ChainID:             big.NewInt(11155111),
		HomesteadBlock:      big.NewInt(0),
		DAOForkBlock:        nil,
		DAOForkSupport:      true,
		EIP150Block:         big.NewInt(0),
		EIP155Block:         big.NewInt(0),
		EIP158Block:         big.NewInt(0),
		ByzantiumBlock:      big.NewInt(0),
		ConstantinopleBlock: big.NewInt(0),
		PetersburgBlock:     big.NewInt(0),
		IstanbulBlock:       big.NewInt(0),
		MuirGlacierBlock:    big.NewInt(0),
		BerlinBlock:         big.NewInt(0),
		MirrorSyncBlock:     big.NewInt(0),
		BrunoBlock:          big.NewInt(0),
		EulerBlock:          big.NewInt(0),
		LondonBlock:         big.NewInt(0),
		Ethash:              new(EthashConfig),
	}

	// SepoliaTrustedCheckpoint contains the light client trusted checkpoint for the Sepolia test network.
	SepoliaTrustedCheckpoint = &TrustedCheckpoint{
		SectionIndex: 1,
		SectionHead:  common.HexToHash("0x5dde65e28745b10ff9e9b86499c3a3edc03587b27a06564a4342baf3a37de869"),
		CHTRoot:      common.HexToHash("0x042a0d914f7baa4f28f14d12291e5f346e88c5b9d95127bf5422a8afeacd27e8"),
		BloomRoot:    common.HexToHash("0x56e81f171bcc55a6ff8345e692c0f86e5b48e01b996cadc001622fb5e363b421"),
	}

	// RinkebyChainConfig contains the chain parameters to run a node on the Rinkeby test network.
	RinkebyChainConfig = &ChainConfig{
		ChainID:             big.NewInt(4),
		HomesteadBlock:      big.NewInt(1),
		DAOForkBlock:        nil,
		DAOForkSupport:      true,
		EIP150Block:         big.NewInt(2),
		EIP150Hash:          common.HexToHash("0x9b095b36c15eaf13044373aef8ee0bd3a382a5abb92e402afa44b8249c3a90e9"),
		EIP155Block:         big.NewInt(3),
		EIP158Block:         big.NewInt(3),
		ByzantiumBlock:      big.NewInt(1_035_301),
		ConstantinopleBlock: big.NewInt(3_660_663),
		PetersburgBlock:     big.NewInt(4_321_234),
		IstanbulBlock:       big.NewInt(5_435_345),
		MuirGlacierBlock:    nil,
		RamanujanBlock:      big.NewInt(0),
		NielsBlock:          big.NewInt(0),
		MirrorSyncBlock:     big.NewInt(0),
		BrunoBlock:          big.NewInt(0),
		EulerBlock:          big.NewInt(0),
		BerlinBlock:         big.NewInt(8_290_928),
		LondonBlock:         big.NewInt(8_897_988),
		ArrowGlacierBlock:   nil,
		BonehBlock:          nil,
		LynnBlock:           nil,
		Clique: &CliqueConfig{
			Period: 15,
			Epoch:  30000,
		},
	}

	// RinkebyTrustedCheckpoint contains the light client trusted checkpoint for the Rinkeby test network.
	RinkebyTrustedCheckpoint = &TrustedCheckpoint{
		SectionIndex: 292,
		SectionHead:  common.HexToHash("0x4185c2f1bb85ecaa04409d1008ff0761092ea2e94e8a71d64b1a5abc37b81414"),
		CHTRoot:      common.HexToHash("0x03b0191e6140effe0b88bb7c97bfb794a275d3543cb3190662fb72d9beea423c"),
		BloomRoot:    common.HexToHash("0x3d5f6edccc87536dcbc0dd3aae97a318205c617dd3957b4261470c71481629e2"),
	}

	// RinkebyCheckpointOracle contains a set of configs for the Rinkeby test network oracle.
	RinkebyCheckpointOracle = &CheckpointOracleConfig{
		Address: common.HexToAddress("0xebe8eFA441B9302A0d7eaECc277c09d20D684540"),
		Signers: []common.Address{
			common.HexToAddress("0xd9c9cd5f6779558b6e0ed4e6acf6b1947e7fa1f3"), // Peter
			common.HexToAddress("0x78d1aD571A1A09D60D9BBf25894b44e4C8859595"), // Martin
			common.HexToAddress("0x286834935f4A8Cfb4FF4C77D5770C2775aE2b0E7"), // Zsolt
			common.HexToAddress("0xb86e2B0Ab5A4B1373e40c51A7C712c70Ba2f9f8E"), // Gary
		},
		Threshold: 2,
	}

	// GoerliChainConfig contains the chain parameters to run a node on the Görli test network.
	GoerliChainConfig = &ChainConfig{
		ChainID:             big.NewInt(5),
		HomesteadBlock:      big.NewInt(0),
		DAOForkBlock:        nil,
		DAOForkSupport:      true,
		EIP150Block:         big.NewInt(0),
		EIP155Block:         big.NewInt(0),
		EIP158Block:         big.NewInt(0),
		ByzantiumBlock:      big.NewInt(0),
		ConstantinopleBlock: big.NewInt(0),
		PetersburgBlock:     big.NewInt(0),
		RamanujanBlock:      big.NewInt(0),
		NielsBlock:          big.NewInt(0),
		MirrorSyncBlock:     big.NewInt(0),
		BrunoBlock:          big.NewInt(0),
		EulerBlock:          big.NewInt(0),
		IstanbulBlock:       big.NewInt(1_561_651),
		MuirGlacierBlock:    nil,
		BerlinBlock:         big.NewInt(4_460_644),
		LondonBlock:         big.NewInt(5_062_605),
		ArrowGlacierBlock:   nil,
		BonehBlock:          nil,
		LynnBlock:           nil,
		Clique: &CliqueConfig{
			Period: 15,
			Epoch:  30000,
		},
	}

	// GoerliTrustedCheckpoint contains the light client trusted checkpoint for the Görli test network.
	GoerliTrustedCheckpoint = &TrustedCheckpoint{
		SectionIndex: 176,
		SectionHead:  common.HexToHash("0x2de018858528434f93adb40b1f03f2304a86d31b4ef2b1f930da0134f5c32427"),
		CHTRoot:      common.HexToHash("0x8c17e497d38088321c147abe4acbdfb3c0cab7d7a2b97e07404540f04d12747e"),
		BloomRoot:    common.HexToHash("0x02a41b6606bd3f741bd6ae88792d75b1ad8cf0ea5e28fbaa03bc8b95cbd20034"),
	}

	// GoerliCheckpointOracle contains a set of configs for the Goerli test network oracle.
	GoerliCheckpointOracle = &CheckpointOracleConfig{
		Address: common.HexToAddress("0x18CA0E045F0D772a851BC7e48357Bcaab0a0795D"),
		Signers: []common.Address{
			common.HexToAddress("0x4769bcaD07e3b938B7f43EB7D278Bc7Cb9efFb38"), // Peter
			common.HexToAddress("0x78d1aD571A1A09D60D9BBf25894b44e4C8859595"), // Martin
			common.HexToAddress("0x286834935f4A8Cfb4FF4C77D5770C2775aE2b0E7"), // Zsolt
			common.HexToAddress("0xb86e2B0Ab5A4B1373e40c51A7C712c70Ba2f9f8E"), // Gary
			common.HexToAddress("0x0DF8fa387C602AE62559cC4aFa4972A7045d6707"), // Guillaume
		},
		Threshold: 2,
	}

	BSCChainConfig = &ChainConfig{
		ChainID:             big.NewInt(56),
		HomesteadBlock:      big.NewInt(0),
		EIP150Block:         big.NewInt(0),
		EIP155Block:         big.NewInt(0),
		EIP158Block:         big.NewInt(0),
		ByzantiumBlock:      big.NewInt(0),
		ConstantinopleBlock: big.NewInt(0),
		PetersburgBlock:     big.NewInt(0),
		IstanbulBlock:       big.NewInt(0),
		MuirGlacierBlock:    big.NewInt(0),
		RamanujanBlock:      big.NewInt(0),
		NielsBlock:          big.NewInt(0),
		MirrorSyncBlock:     big.NewInt(5184000),
		BrunoBlock:          big.NewInt(13082000),
		EulerBlock:          big.NewInt(18907621),
		NanoBlock:           big.NewInt(21962149),
		MoranBlock:          big.NewInt(22107423),
		GibbsBlock:          big.NewInt(23846001),

		// TODO modify blockNumber, make sure the blockNumber is not an integer multiple of 200 (epoch number)
		// TODO Caution !!! it should be very careful !!!
		BonehBlock: nil,
		LynnBlock:  nil,

		Parlia: &ParliaConfig{
			Period: 3,
			Epoch:  200,
		},
	}

	ChapelChainConfig = &ChainConfig{
		ChainID:             big.NewInt(97),
		HomesteadBlock:      big.NewInt(0),
		EIP150Block:         big.NewInt(0),
		EIP155Block:         big.NewInt(0),
		EIP158Block:         big.NewInt(0),
		ByzantiumBlock:      big.NewInt(0),
		ConstantinopleBlock: big.NewInt(0),
		PetersburgBlock:     big.NewInt(0),
		IstanbulBlock:       big.NewInt(0),
		MuirGlacierBlock:    big.NewInt(0),
		RamanujanBlock:      big.NewInt(1010000),
		NielsBlock:          big.NewInt(1014369),
		MirrorSyncBlock:     big.NewInt(5582500),
		BrunoBlock:          big.NewInt(13837000),
		EulerBlock:          big.NewInt(19203503),
<<<<<<< HEAD

		// TODO modify blockNumber, make sure the blockNumber is not an integer multiple of 200 (epoch number)
		// TODO Caution !!! it should be very careful !!!
		BonehBlock: nil,
		LynnBlock:  nil,

=======
		GibbsBlock:          big.NewInt(22800220),
		NanoBlock:           big.NewInt(23482428),
		MoranBlock:          big.NewInt(23603940),
>>>>>>> b4773e8b
		Parlia: &ParliaConfig{
			Period: 3,
			Epoch:  200,
		},
	}

	RialtoChainConfig = &ChainConfig{
		ChainID:             big.NewInt(1417),
		HomesteadBlock:      big.NewInt(0),
		EIP150Block:         big.NewInt(0),
		EIP155Block:         big.NewInt(0),
		EIP158Block:         big.NewInt(0),
		ByzantiumBlock:      big.NewInt(0),
		ConstantinopleBlock: big.NewInt(0),
		PetersburgBlock:     big.NewInt(0),
		IstanbulBlock:       big.NewInt(0),
		MuirGlacierBlock:    big.NewInt(0),
		RamanujanBlock:      big.NewInt(400),
		NielsBlock:          big.NewInt(0),
		MirrorSyncBlock:     big.NewInt(400),
		BrunoBlock:          big.NewInt(400),
		EulerBlock:          big.NewInt(400),
<<<<<<< HEAD

		// TODO
		BonehBlock: nil,
		LynnBlock:  nil,
=======
		GibbsBlock:          big.NewInt(400),
		NanoBlock:           nil,
		MoranBlock:          nil,
>>>>>>> b4773e8b

		Parlia: &ParliaConfig{
			Period: 3,
			Epoch:  200,
		},
	}

	// YoloV3ChainConfig contains the chain parameters to run a node on the YOLOv3 test network.
	YoloV3ChainConfig = &ChainConfig{
		ChainID:             new(big.Int).SetBytes([]byte("yolov3x")),
		HomesteadBlock:      big.NewInt(0),
		DAOForkBlock:        nil,
		DAOForkSupport:      true,
		EIP150Block:         big.NewInt(0),
		EIP155Block:         big.NewInt(0),
		EIP158Block:         big.NewInt(0),
		ByzantiumBlock:      big.NewInt(0),
		ConstantinopleBlock: big.NewInt(0),
		PetersburgBlock:     big.NewInt(0),
		IstanbulBlock:       big.NewInt(0),
		RamanujanBlock:      big.NewInt(0),
		NielsBlock:          big.NewInt(0),
		MirrorSyncBlock:     big.NewInt(0),
		BrunoBlock:          big.NewInt(0),
		EulerBlock:          big.NewInt(0),
		GibbsBlock:          big.NewInt(0),
		NanoBlock:           nil,
		MoranBlock:          nil,
		MuirGlacierBlock:    nil,
		BerlinBlock:         nil, // Don't enable Berlin directly, we're YOLOing it
		YoloV3Block:         big.NewInt(0),
		BonehBlock:          nil,
		LynnBlock:           nil,
		Clique: &CliqueConfig{
			Period: 15,
			Epoch:  30000,
		},
	}

	// AllEthashProtocolChanges contains every protocol change (EIPs) introduced
	// and accepted by the Ethereum core developers into the Ethash consensus.
	//
	// This configuration is intentionally not using keyed fields to force anyone
	// adding flags to the config to also have to set these fields.
<<<<<<< HEAD
	AllEthashProtocolChanges = &ChainConfig{big.NewInt(1337), big.NewInt(0), nil, false, big.NewInt(0), common.Hash{}, big.NewInt(0), big.NewInt(0), big.NewInt(0), big.NewInt(0), big.NewInt(0), big.NewInt(0), big.NewInt(0), big.NewInt(0), nil, nil, big.NewInt(0), nil, nil, nil, big.NewInt(0), big.NewInt(0), big.NewInt(0), big.NewInt(0), big.NewInt(0), big.NewInt(0), big.NewInt(0), new(EthashConfig), nil, nil}
=======
	AllEthashProtocolChanges = &ChainConfig{big.NewInt(1337), big.NewInt(0), nil, false, big.NewInt(0), common.Hash{}, big.NewInt(0), big.NewInt(0), big.NewInt(0), big.NewInt(0), big.NewInt(0), big.NewInt(0), big.NewInt(0), big.NewInt(0), big.NewInt(0), big.NewInt(0), big.NewInt(0), big.NewInt(0), nil, nil, big.NewInt(0), big.NewInt(0), big.NewInt(0), big.NewInt(0), big.NewInt(0), big.NewInt(0), big.NewInt(0), big.NewInt(0), new(EthashConfig), nil, nil}
>>>>>>> b4773e8b

	// AllCliqueProtocolChanges contains every protocol change (EIPs) introduced
	// and accepted by the Ethereum core developers into the Clique consensus.
	//
	// This configuration is intentionally not using keyed fields to force anyone
	// adding flags to the config to also have to set these fields.
<<<<<<< HEAD
	AllCliqueProtocolChanges = &ChainConfig{big.NewInt(1337), big.NewInt(0), nil, false, big.NewInt(0), common.Hash{}, big.NewInt(0), big.NewInt(0), big.NewInt(0), big.NewInt(0), big.NewInt(0), big.NewInt(0), big.NewInt(0), big.NewInt(0), nil, nil, big.NewInt(0), nil, nil, nil, big.NewInt(0), big.NewInt(0), big.NewInt(0), big.NewInt(0), big.NewInt(0), big.NewInt(0), big.NewInt(0), nil, &CliqueConfig{Period: 0, Epoch: 30000}, nil}

	TestChainConfig = &ChainConfig{big.NewInt(1), big.NewInt(0), nil, false, big.NewInt(0), common.Hash{}, big.NewInt(0), big.NewInt(0), big.NewInt(0), big.NewInt(0), big.NewInt(0), big.NewInt(0), big.NewInt(0), big.NewInt(0), nil, nil, big.NewInt(0), nil, nil, nil, big.NewInt(0), big.NewInt(0), big.NewInt(0), big.NewInt(0), big.NewInt(0), big.NewInt(0), big.NewInt(0), new(EthashConfig), nil, nil}

	TestRules = TestChainConfig.Rules(new(big.Int), false)
=======
	AllCliqueProtocolChanges = &ChainConfig{big.NewInt(1337), big.NewInt(0), nil, false, big.NewInt(0), common.Hash{}, big.NewInt(0), big.NewInt(0), big.NewInt(0), big.NewInt(0), big.NewInt(0), big.NewInt(0), big.NewInt(0), big.NewInt(0), nil, nil, big.NewInt(0), nil, nil, nil, big.NewInt(0), big.NewInt(0), big.NewInt(0), big.NewInt(0), big.NewInt(0), big.NewInt(0), nil, nil, nil, &CliqueConfig{Period: 0, Epoch: 30000}, nil}

	TestChainConfig = &ChainConfig{big.NewInt(1), big.NewInt(0), nil, false, big.NewInt(0), common.Hash{}, big.NewInt(0), big.NewInt(0), big.NewInt(0), big.NewInt(0), big.NewInt(0), big.NewInt(0), big.NewInt(0), big.NewInt(0), big.NewInt(0), big.NewInt(0), big.NewInt(0), big.NewInt(0), nil, nil, big.NewInt(0), big.NewInt(0), big.NewInt(0), big.NewInt(0), big.NewInt(0), big.NewInt(0), big.NewInt(0), nil, new(EthashConfig), nil, nil}
	TestRules       = TestChainConfig.Rules(new(big.Int), false)
>>>>>>> b4773e8b
)

// TrustedCheckpoint represents a set of post-processed trie roots (CHT and
// BloomTrie) associated with the appropriate section index and head hash. It is
// used to start light syncing from this checkpoint and avoid downloading the
// entire header chain while still being able to securely access old headers/logs.
type TrustedCheckpoint struct {
	SectionIndex uint64      `json:"sectionIndex"`
	SectionHead  common.Hash `json:"sectionHead"`
	CHTRoot      common.Hash `json:"chtRoot"`
	BloomRoot    common.Hash `json:"bloomRoot"`
}

// HashEqual returns an indicator comparing the itself hash with given one.
func (c *TrustedCheckpoint) HashEqual(hash common.Hash) bool {
	if c.Empty() {
		return hash == common.Hash{}
	}
	return c.Hash() == hash
}

// Hash returns the hash of checkpoint's four key fields(index, sectionHead, chtRoot and bloomTrieRoot).
func (c *TrustedCheckpoint) Hash() common.Hash {
	var sectionIndex [8]byte
	binary.BigEndian.PutUint64(sectionIndex[:], c.SectionIndex)

	w := sha3.NewLegacyKeccak256()
	w.Write(sectionIndex[:])
	w.Write(c.SectionHead[:])
	w.Write(c.CHTRoot[:])
	w.Write(c.BloomRoot[:])

	var h common.Hash
	w.Sum(h[:0])
	return h
}

// Empty returns an indicator whether the checkpoint is regarded as empty.
func (c *TrustedCheckpoint) Empty() bool {
	return c.SectionHead == (common.Hash{}) || c.CHTRoot == (common.Hash{}) || c.BloomRoot == (common.Hash{})
}

// CheckpointOracleConfig represents a set of checkpoint contract(which acts as an oracle)
// config which used for light client checkpoint syncing.
type CheckpointOracleConfig struct {
	Address   common.Address   `json:"address"`
	Signers   []common.Address `json:"signers"`
	Threshold uint64           `json:"threshold"`
}

// ChainConfig is the core config which determines the blockchain settings.
//
// ChainConfig is stored in the database on a per block basis. This means
// that any network, identified by its genesis block, can have its own
// set of configuration options.
type ChainConfig struct {
	ChainID *big.Int `json:"chainId"` // chainId identifies the current chain and is used for replay protection

	HomesteadBlock *big.Int `json:"homesteadBlock,omitempty" toml:",omitempty"` // Homestead switch block (nil = no fork, 0 = already homestead)

	DAOForkBlock   *big.Int `json:"daoForkBlock,omitempty" toml:",omitempty"`   // TheDAO hard-fork switch block (nil = no fork)
	DAOForkSupport bool     `json:"daoForkSupport,omitempty" toml:",omitempty"` // Whether the nodes supports or opposes the DAO hard-fork

	// EIP150 implements the Gas price changes (https://github.com/ethereum/EIPs/issues/150)
	EIP150Block *big.Int    `json:"eip150Block,omitempty"` // EIP150 HF block (nil = no fork)
	EIP150Hash  common.Hash `json:"eip150Hash,omitempty"`  // EIP150 HF hash (needed for header only clients as only gas pricing changed)

	EIP155Block *big.Int `json:"eip155Block,omitempty"` // EIP155 HF block
	EIP158Block *big.Int `json:"eip158Block,omitempty"` // EIP158 HF block

	ByzantiumBlock      *big.Int `json:"byzantiumBlock,omitempty"`      // Byzantium switch block (nil = no fork, 0 = already on byzantium)
	ConstantinopleBlock *big.Int `json:"constantinopleBlock,omitempty"` // Constantinople switch block (nil = no fork, 0 = already activated)
	PetersburgBlock     *big.Int `json:"petersburgBlock,omitempty"`     // Petersburg switch block (nil = same as Constantinople)
	IstanbulBlock       *big.Int `json:"istanbulBlock,omitempty"`       // Istanbul switch block (nil = no fork, 0 = already on istanbul)
	MuirGlacierBlock    *big.Int `json:"muirGlacierBlock,omitempty"`    // Eip-2384 (bomb delay) switch block (nil = no fork, 0 = already activated)
	BerlinBlock         *big.Int `json:"berlinBlock,omitempty"`         // Berlin switch block (nil = no fork, 0 = already on berlin)
	YoloV3Block         *big.Int `json:"yoloV3Block,omitempty"`         // YOLO v3: Gas repricings TODO @holiman add EIP references
	CatalystBlock       *big.Int `json:"catalystBlock,omitempty"`       // Catalyst switch block (nil = no fork, 0 = already on catalyst)
	LondonBlock         *big.Int `json:"londonBlock,omitempty"`         // London switch block (nil = no fork, 0 = already on london)
	ArrowGlacierBlock   *big.Int `json:"arrowGlacierBlock,omitempty"`   // Eip-4345 (bomb delay) switch block (nil = no fork, 0 = already activated)
	MergeForkBlock      *big.Int `json:"mergeForkBlock,omitempty"`      // EIP-3675 (TheMerge) switch block (nil = no fork, 0 = already in merge proceedings)

	// TerminalTotalDifficulty is the amount of total difficulty reached by
	// the network that triggers the consensus upgrade.
	TerminalTotalDifficulty *big.Int `json:"terminalTotalDifficulty,omitempty"`

	RamanujanBlock  *big.Int `json:"ramanujanBlock,omitempty" toml:",omitempty"`  // ramanujanBlock switch block (nil = no fork, 0 = already activated)
	NielsBlock      *big.Int `json:"nielsBlock,omitempty" toml:",omitempty"`      // nielsBlock switch block (nil = no fork, 0 = already activated)
	MirrorSyncBlock *big.Int `json:"mirrorSyncBlock,omitempty" toml:",omitempty"` // mirrorSyncBlock switch block (nil = no fork, 0 = already activated)
	BrunoBlock      *big.Int `json:"brunoBlock,omitempty" toml:",omitempty"`      // brunoBlock switch block (nil = no fork, 0 = already activated)
	EulerBlock      *big.Int `json:"eulerBlock,omitempty" toml:",omitempty"`      // eulerBlock switch block (nil = no fork, 0 = already activated)
<<<<<<< HEAD
	BonehBlock      *big.Int `json:"bonehBlock,omitempty" toml:",omitempty"`      // bonehBlock switch block (nil = no fork, 0 = already activated)
	LynnBlock       *big.Int `json:"lynnBlock,omitempty" toml:",omitempty"`       // lynnBlock switch block (nil = no fork, 0 = already activated)
=======
	GibbsBlock      *big.Int `json:"gibbsBlock,omitempty" toml:",omitempty"`      // gibbsBlock switch block (nil = no fork, 0 = already activated)
	NanoBlock       *big.Int `json:"nanoBlock,omitempty" toml:",omitempty"`       // nanoBlock switch block (nil = no fork, 0 = already activated)
	MoranBlock      *big.Int `json:"moranBlock,omitempty" toml:",omitempty"`      // moranBlock switch block (nil = no fork, 0 = already activated)
>>>>>>> b4773e8b

	// Various consensus engines
	Ethash *EthashConfig `json:"ethash,omitempty" toml:",omitempty"`
	Clique *CliqueConfig `json:"clique,omitempty" toml:",omitempty"`
	Parlia *ParliaConfig `json:"parlia,omitempty" toml:",omitempty"`
}

// EthashConfig is the consensus engine configs for proof-of-work based sealing.
type EthashConfig struct{}

// String implements the stringer interface, returning the consensus engine details.
func (c *EthashConfig) String() string {
	return "ethash"
}

// CliqueConfig is the consensus engine configs for proof-of-authority based sealing.
type CliqueConfig struct {
	Period uint64 `json:"period"` // Number of seconds between blocks to enforce
	Epoch  uint64 `json:"epoch"`  // Epoch length to reset votes and checkpoint
}

// String implements the stringer interface, returning the consensus engine details.
func (c *CliqueConfig) String() string {
	return "clique"
}

// ParliaConfig is the consensus engine configs for proof-of-staked-authority based sealing.
type ParliaConfig struct {
	Period uint64 `json:"period"` // Number of seconds between blocks to enforce
	Epoch  uint64 `json:"epoch"`  // Epoch length to update validatorSet
}

// String implements the stringer interface, returning the consensus engine details.
func (b *ParliaConfig) String() string {
	return "parlia"
}

// String implements the fmt.Stringer interface.
func (c *ChainConfig) String() string {
	var engine interface{}
	switch {
	case c.Ethash != nil:
		engine = c.Ethash
	case c.Clique != nil:
		engine = c.Clique
	case c.Parlia != nil:
		engine = c.Parlia
	default:
		engine = "unknown"
	}
<<<<<<< HEAD
	return fmt.Sprintf("{ChainID: %v Homestead: %v DAO: %v DAOSupport: %v EIP150: %v EIP155: %v EIP158: %v Byzantium: %v Constantinople: %v Petersburg: %v Istanbul: %v, Muir Glacier: %v, Ramanujan: %v, Niels: %v, MirrorSync: %v, Bruno: %v, Berlin: %v, YOLO v3: %v, CatalystBlock: %v, London: %v, ArrowGlacier: %v, MergeFork:%v, Euler: %v, Boneh: %v, Lynn: %v, Engine: %v}",
=======
	return fmt.Sprintf("{ChainID: %v Homestead: %v DAO: %v DAOSupport: %v EIP150: %v EIP155: %v EIP158: %v Byzantium: %v Constantinople: %v Petersburg: %v Istanbul: %v, Muir Glacier: %v, Ramanujan: %v, Niels: %v, MirrorSync: %v, Bruno: %v, Berlin: %v, YOLO v3: %v, CatalystBlock: %v, London: %v, ArrowGlacier: %v, MergeFork:%v, Euler: %v, Gibbs: %v, Nano: %v, Moran: %v, Engine: %v}",
>>>>>>> b4773e8b
		c.ChainID,
		c.HomesteadBlock,
		c.DAOForkBlock,
		c.DAOForkSupport,
		c.EIP150Block,
		c.EIP155Block,
		c.EIP158Block,
		c.ByzantiumBlock,
		c.ConstantinopleBlock,
		c.PetersburgBlock,
		c.IstanbulBlock,
		c.MuirGlacierBlock,
		c.RamanujanBlock,
		c.NielsBlock,
		c.MirrorSyncBlock,
		c.BrunoBlock,
		c.BerlinBlock,
		c.YoloV3Block,
		c.CatalystBlock,
		c.LondonBlock,
		c.ArrowGlacierBlock,
		c.MergeForkBlock,
		c.EulerBlock,
<<<<<<< HEAD
		c.BonehBlock,
		c.LynnBlock,
=======
		c.GibbsBlock,
		c.NanoBlock,
		c.MoranBlock,
>>>>>>> b4773e8b
		engine,
	)
}

// IsHomestead returns whether num is either equal to the homestead block or greater.
func (c *ChainConfig) IsHomestead(num *big.Int) bool {
	return isForked(c.HomesteadBlock, num)
}

// IsDAOFork returns whether num is either equal to the DAO fork block or greater.
func (c *ChainConfig) IsDAOFork(num *big.Int) bool {
	return isForked(c.DAOForkBlock, num)
}

// IsEIP150 returns whether num is either equal to the EIP150 fork block or greater.
func (c *ChainConfig) IsEIP150(num *big.Int) bool {
	return isForked(c.EIP150Block, num)
}

// IsEIP155 returns whether num is either equal to the EIP155 fork block or greater.
func (c *ChainConfig) IsEIP155(num *big.Int) bool {
	return isForked(c.EIP155Block, num)
}

// IsEIP158 returns whether num is either equal to the EIP158 fork block or greater.
func (c *ChainConfig) IsEIP158(num *big.Int) bool {
	return isForked(c.EIP158Block, num)
}

// IsByzantium returns whether num is either equal to the Byzantium fork block or greater.
func (c *ChainConfig) IsByzantium(num *big.Int) bool {
	return isForked(c.ByzantiumBlock, num)
}

// IsConstantinople returns whether num is either equal to the Constantinople fork block or greater.
func (c *ChainConfig) IsConstantinople(num *big.Int) bool {
	return isForked(c.ConstantinopleBlock, num)
}

// IsRamanujan returns whether num is either equal to the IsRamanujan fork block or greater.
func (c *ChainConfig) IsRamanujan(num *big.Int) bool {
	return isForked(c.RamanujanBlock, num)
}

// IsOnRamanujan returns whether num is equal to the Ramanujan fork block
func (c *ChainConfig) IsOnRamanujan(num *big.Int) bool {
	return configNumEqual(c.RamanujanBlock, num)
}

// IsNiels returns whether num is either equal to the Niels fork block or greater.
func (c *ChainConfig) IsNiels(num *big.Int) bool {
	return isForked(c.NielsBlock, num)
}

// IsOnNiels returns whether num is equal to the IsNiels fork block
func (c *ChainConfig) IsOnNiels(num *big.Int) bool {
	return configNumEqual(c.NielsBlock, num)
}

// IsMirrorSync returns whether num is either equal to the MirrorSync fork block or greater.
func (c *ChainConfig) IsMirrorSync(num *big.Int) bool {
	return isForked(c.MirrorSyncBlock, num)
}

// IsOnMirrorSync returns whether num is equal to the MirrorSync fork block
func (c *ChainConfig) IsOnMirrorSync(num *big.Int) bool {
	return configNumEqual(c.MirrorSyncBlock, num)
}

// IsBruno returns whether num is either equal to the Burn fork block or greater.
func (c *ChainConfig) IsBruno(num *big.Int) bool {
	return isForked(c.BrunoBlock, num)
}

// IsOnBruno returns whether num is equal to the Burn fork block
func (c *ChainConfig) IsOnBruno(num *big.Int) bool {
	return configNumEqual(c.BrunoBlock, num)
}

// IsEuler returns whether num is either equal to the euler fork block or greater.
func (c *ChainConfig) IsEuler(num *big.Int) bool {
	return isForked(c.EulerBlock, num)
}

// IsOnEuler returns whether num is equal to the euler fork block
func (c *ChainConfig) IsOnEuler(num *big.Int) bool {
	return configNumEqual(c.EulerBlock, num)
}

// IsBoneh returns whether num is either equal to the first fast finality fork block or greater.
func (c *ChainConfig) IsBoneh(num *big.Int) bool {
	return isForked(c.BonehBlock, num)
}

// IsOnBoneh returns whether num is equal to the first fast finality fork block.
func (c *ChainConfig) IsOnBoneh(num *big.Int) bool {
	return configNumEqual(c.BonehBlock, num)
}

// IsLynn returns whether num is either equal to the second fast finality fork block or greater.
func (c *ChainConfig) IsLynn(num *big.Int) bool {
	return isForked(c.LynnBlock, num)
}

// IsOnLynn returns whether num is equal to the second fast finality fork block.
func (c *ChainConfig) IsOnLynn(num *big.Int) bool {
	return configNumEqual(c.LynnBlock, num)
}

// IsMuirGlacier returns whether num is either equal to the Muir Glacier (EIP-2384) fork block or greater.
func (c *ChainConfig) IsMuirGlacier(num *big.Int) bool {
	return isForked(c.MuirGlacierBlock, num)
}

// IsPetersburg returns whether num is either
// - equal to or greater than the PetersburgBlock fork block,
// - OR is nil, and Constantinople is active
func (c *ChainConfig) IsPetersburg(num *big.Int) bool {
	return isForked(c.PetersburgBlock, num) || c.PetersburgBlock == nil && isForked(c.ConstantinopleBlock, num)
}

// IsIstanbul returns whether num is either equal to the Istanbul fork block or greater.
func (c *ChainConfig) IsIstanbul(num *big.Int) bool {
	return isForked(c.IstanbulBlock, num)
}

// IsBerlin returns whether num is either equal to the Berlin fork block or greater.
func (c *ChainConfig) IsBerlin(num *big.Int) bool {
	return isForked(c.BerlinBlock, num)
}

// IsLondon returns whether num is either equal to the London fork block or greater.
func (c *ChainConfig) IsLondon(num *big.Int) bool {
	return isForked(c.LondonBlock, num)
}

// IsArrowGlacier returns whether num is either equal to the Arrow Glacier (EIP-4345) fork block or greater.
func (c *ChainConfig) IsArrowGlacier(num *big.Int) bool {
	return isForked(c.ArrowGlacierBlock, num)
}

// IsTerminalPoWBlock returns whether the given block is the last block of PoW stage.
func (c *ChainConfig) IsTerminalPoWBlock(parentTotalDiff *big.Int, totalDiff *big.Int) bool {
	if c.TerminalTotalDifficulty == nil {
		return false
	}
	return parentTotalDiff.Cmp(c.TerminalTotalDifficulty) < 0 && totalDiff.Cmp(c.TerminalTotalDifficulty) >= 0
}

// IsGibbs returns whether num is either equal to the gibbs fork block or greater.
func (c *ChainConfig) IsGibbs(num *big.Int) bool {
	return isForked(c.GibbsBlock, num)
}

// IsOnGibbs returns whether num is equal to the gibbs fork block
func (c *ChainConfig) IsOnGibbs(num *big.Int) bool {
	return configNumEqual(c.GibbsBlock, num)
}

func (c *ChainConfig) IsNano(num *big.Int) bool {
	return isForked(c.NanoBlock, num)
}

func (c *ChainConfig) IsOnNano(num *big.Int) bool {
	return configNumEqual(c.NanoBlock, num)
}

func (c *ChainConfig) IsMoran(num *big.Int) bool {
	return isForked(c.MoranBlock, num)
}

func (c *ChainConfig) IsOnMoran(num *big.Int) bool {
	return configNumEqual(c.MoranBlock, num)
}

// CheckCompatible checks whether scheduled fork transitions have been imported
// with a mismatching chain configuration.
func (c *ChainConfig) CheckCompatible(newcfg *ChainConfig, height uint64) *ConfigCompatError {
	bhead := new(big.Int).SetUint64(height)

	// Iterate checkCompatible to find the lowest conflict.
	var lasterr *ConfigCompatError
	for {
		err := c.checkCompatible(newcfg, bhead)
		if err == nil || (lasterr != nil && err.RewindTo == lasterr.RewindTo) {
			break
		}
		lasterr = err
		bhead.SetUint64(err.RewindTo)
	}
	return lasterr
}

// CheckConfigForkOrder checks that we don't "skip" any forks, geth isn't pluggable enough
// to guarantee that forks can be implemented in a different order than on official networks
func (c *ChainConfig) CheckConfigForkOrder() error {
	type fork struct {
		name     string
		block    *big.Int
		optional bool // if true, the fork may be nil and next fork is still allowed
	}
	var lastFork fork
	for _, cur := range []fork{
		{name: "mirrorSyncBlock", block: c.MirrorSyncBlock},
		{name: "brunoBlock", block: c.BrunoBlock},
		{name: "eulerBlock", block: c.EulerBlock},
<<<<<<< HEAD
		{name: "bonehBlock", block: c.BonehBlock},
		{name: "lynnBlock", block: c.LynnBlock},
		{name: "berlinBlock", block: c.BerlinBlock},
		{name: "londonBlock", block: c.LondonBlock},
		{name: "arrowGlacierBlock", block: c.ArrowGlacierBlock, optional: true},
		{name: "mergeStartBlock", block: c.MergeForkBlock, optional: true},
=======
		{name: "gibbsBlock", block: c.GibbsBlock},
>>>>>>> b4773e8b
	} {
		if lastFork.name != "" {
			// Next one must be higher number
			if lastFork.block == nil && cur.block != nil {
				return fmt.Errorf("unsupported fork ordering: %v not enabled, but %v enabled at %v",
					lastFork.name, cur.name, cur.block)
			}
			if lastFork.block != nil && cur.block != nil {
				if lastFork.block.Cmp(cur.block) > 0 {
					return fmt.Errorf("unsupported fork ordering: %v enabled at %v, but %v enabled at %v",
						lastFork.name, lastFork.block, cur.name, cur.block)
				}
			}
		}
		// If it was optional and not set, then ignore it
		if !cur.optional || cur.block != nil {
			lastFork = cur
		}
	}
	return nil
}

func (c *ChainConfig) checkCompatible(newcfg *ChainConfig, head *big.Int) *ConfigCompatError {
	if isForkIncompatible(c.HomesteadBlock, newcfg.HomesteadBlock, head) {
		return newCompatError("Homestead fork block", c.HomesteadBlock, newcfg.HomesteadBlock)
	}
	if isForkIncompatible(c.DAOForkBlock, newcfg.DAOForkBlock, head) {
		return newCompatError("DAO fork block", c.DAOForkBlock, newcfg.DAOForkBlock)
	}
	if c.IsDAOFork(head) && c.DAOForkSupport != newcfg.DAOForkSupport {
		return newCompatError("DAO fork support flag", c.DAOForkBlock, newcfg.DAOForkBlock)
	}
	if isForkIncompatible(c.EIP150Block, newcfg.EIP150Block, head) {
		return newCompatError("EIP150 fork block", c.EIP150Block, newcfg.EIP150Block)
	}
	if isForkIncompatible(c.EIP155Block, newcfg.EIP155Block, head) {
		return newCompatError("EIP155 fork block", c.EIP155Block, newcfg.EIP155Block)
	}
	if isForkIncompatible(c.EIP158Block, newcfg.EIP158Block, head) {
		return newCompatError("EIP158 fork block", c.EIP158Block, newcfg.EIP158Block)
	}
	if c.IsEIP158(head) && !configNumEqual(c.ChainID, newcfg.ChainID) {
		return newCompatError("EIP158 chain ID", c.EIP158Block, newcfg.EIP158Block)
	}
	if isForkIncompatible(c.ByzantiumBlock, newcfg.ByzantiumBlock, head) {
		return newCompatError("Byzantium fork block", c.ByzantiumBlock, newcfg.ByzantiumBlock)
	}
	if isForkIncompatible(c.ConstantinopleBlock, newcfg.ConstantinopleBlock, head) {
		return newCompatError("Constantinople fork block", c.ConstantinopleBlock, newcfg.ConstantinopleBlock)
	}
	if isForkIncompatible(c.PetersburgBlock, newcfg.PetersburgBlock, head) {
		// the only case where we allow Petersburg to be set in the past is if it is equal to Constantinople
		// mainly to satisfy fork ordering requirements which state that Petersburg fork be set if Constantinople fork is set
		if isForkIncompatible(c.ConstantinopleBlock, newcfg.PetersburgBlock, head) {
			return newCompatError("Petersburg fork block", c.PetersburgBlock, newcfg.PetersburgBlock)
		}
	}
	if isForkIncompatible(c.IstanbulBlock, newcfg.IstanbulBlock, head) {
		return newCompatError("Istanbul fork block", c.IstanbulBlock, newcfg.IstanbulBlock)
	}
	if isForkIncompatible(c.MuirGlacierBlock, newcfg.MuirGlacierBlock, head) {
		return newCompatError("Muir Glacier fork block", c.MuirGlacierBlock, newcfg.MuirGlacierBlock)
	}
	if isForkIncompatible(c.BerlinBlock, newcfg.BerlinBlock, head) {
		return newCompatError("Berlin fork block", c.BerlinBlock, newcfg.BerlinBlock)
	}
	if isForkIncompatible(c.LondonBlock, newcfg.LondonBlock, head) {
		return newCompatError("London fork block", c.LondonBlock, newcfg.LondonBlock)
	}
	if isForkIncompatible(c.ArrowGlacierBlock, newcfg.ArrowGlacierBlock, head) {
		return newCompatError("Arrow Glacier fork block", c.ArrowGlacierBlock, newcfg.ArrowGlacierBlock)
	}
	if isForkIncompatible(c.MergeForkBlock, newcfg.MergeForkBlock, head) {
		return newCompatError("Merge Start fork block", c.MergeForkBlock, newcfg.MergeForkBlock)
	}
	if isForkIncompatible(c.RamanujanBlock, newcfg.RamanujanBlock, head) {
		return newCompatError("ramanujan fork block", c.RamanujanBlock, newcfg.RamanujanBlock)
	}
	if isForkIncompatible(c.MirrorSyncBlock, newcfg.MirrorSyncBlock, head) {
		return newCompatError("mirrorSync fork block", c.MirrorSyncBlock, newcfg.MirrorSyncBlock)
	}
	if isForkIncompatible(c.BrunoBlock, newcfg.BrunoBlock, head) {
		return newCompatError("bruno fork block", c.BrunoBlock, newcfg.BrunoBlock)
	}
	if isForkIncompatible(c.EulerBlock, newcfg.EulerBlock, head) {
		return newCompatError("euler fork block", c.EulerBlock, newcfg.EulerBlock)
	}
<<<<<<< HEAD
	if isForkIncompatible(c.BonehBlock, newcfg.BonehBlock, head) {
		return newCompatError("boneh fork block", c.BonehBlock, newcfg.BonehBlock)
	}
	if isForkIncompatible(c.LynnBlock, newcfg.LynnBlock, head) {
		return newCompatError("lynn fork block", c.LynnBlock, newcfg.LynnBlock)
=======
	if isForkIncompatible(c.GibbsBlock, newcfg.GibbsBlock, head) {
		return newCompatError("gibbs fork block", c.GibbsBlock, newcfg.GibbsBlock)
	}
	if isForkIncompatible(c.NanoBlock, newcfg.NanoBlock, head) {
		return newCompatError("nano fork block", c.NanoBlock, newcfg.NanoBlock)
	}
	if isForkIncompatible(c.MoranBlock, newcfg.MoranBlock, head) {
		return newCompatError("moran fork block", c.MoranBlock, newcfg.MoranBlock)
>>>>>>> b4773e8b
	}
	return nil
}

// isForkIncompatible returns true if a fork scheduled at s1 cannot be rescheduled to
// block s2 because head is already past the fork.
func isForkIncompatible(s1, s2, head *big.Int) bool {
	return (isForked(s1, head) || isForked(s2, head)) && !configNumEqual(s1, s2)
}

// isForked returns whether a fork scheduled at block s is active at the given head block.
func isForked(s, head *big.Int) bool {
	if s == nil || head == nil {
		return false
	}
	return s.Cmp(head) <= 0
}

func configNumEqual(x, y *big.Int) bool {
	if x == nil {
		return y == nil
	}
	if y == nil {
		return x == nil
	}
	return x.Cmp(y) == 0
}

// ConfigCompatError is raised if the locally-stored blockchain is initialised with a
// ChainConfig that would alter the past.
type ConfigCompatError struct {
	What string
	// block numbers of the stored and new configurations
	StoredConfig, NewConfig *big.Int
	// the block number to which the local chain must be rewound to correct the error
	RewindTo uint64
}

func newCompatError(what string, storedblock, newblock *big.Int) *ConfigCompatError {
	var rew *big.Int
	switch {
	case storedblock == nil:
		rew = newblock
	case newblock == nil || storedblock.Cmp(newblock) < 0:
		rew = storedblock
	default:
		rew = newblock
	}
	err := &ConfigCompatError{what, storedblock, newblock, 0}
	if rew != nil && rew.Sign() > 0 {
		err.RewindTo = rew.Uint64() - 1
	}
	return err
}

func (err *ConfigCompatError) Error() string {
	return fmt.Sprintf("mismatching %s in database (have %d, want %d, rewindto %d)", err.What, err.StoredConfig, err.NewConfig, err.RewindTo)
}

// Rules wraps ChainConfig and is merely syntactic sugar or can be used for functions
// that do not have or require information about the block.
//
// Rules is a one time interface meaning that it shouldn't be used in between transition
// phases.
type Rules struct {
	ChainID                                                 *big.Int
	IsHomestead, IsEIP150, IsEIP155, IsEIP158               bool
	IsByzantium, IsConstantinople, IsPetersburg, IsIstanbul bool
	IsBerlin, IsLondon                                      bool
	IsMerge                                                 bool
<<<<<<< HEAD
	IsBoneh                                                 bool
=======
	IsNano                                                  bool
	IsMoran                                                 bool
>>>>>>> b4773e8b
}

// Rules ensures c's ChainID is not nil.
func (c *ChainConfig) Rules(num *big.Int, isMerge bool) Rules {
	chainID := c.ChainID
	if chainID == nil {
		chainID = new(big.Int)
	}
	return Rules{
		ChainID:          new(big.Int).Set(chainID),
		IsHomestead:      c.IsHomestead(num),
		IsEIP150:         c.IsEIP150(num),
		IsEIP155:         c.IsEIP155(num),
		IsEIP158:         c.IsEIP158(num),
		IsByzantium:      c.IsByzantium(num),
		IsConstantinople: c.IsConstantinople(num),
		IsPetersburg:     c.IsPetersburg(num),
		IsIstanbul:       c.IsIstanbul(num),
		IsBerlin:         c.IsBerlin(num),
		IsLondon:         c.IsLondon(num),
		IsMerge:          isMerge,
<<<<<<< HEAD
		IsBoneh:          c.IsBoneh(num),
=======
		IsNano:           c.IsNano(num),
		IsMoran:          c.IsMoran(num),
>>>>>>> b4773e8b
	}
}<|MERGE_RESOLUTION|>--- conflicted
+++ resolved
@@ -335,18 +335,15 @@
 		MirrorSyncBlock:     big.NewInt(5582500),
 		BrunoBlock:          big.NewInt(13837000),
 		EulerBlock:          big.NewInt(19203503),
-<<<<<<< HEAD
+		GibbsBlock:          big.NewInt(22800220),
+		NanoBlock:           big.NewInt(23482428),
+		MoranBlock:          big.NewInt(23603940),
 
 		// TODO modify blockNumber, make sure the blockNumber is not an integer multiple of 200 (epoch number)
 		// TODO Caution !!! it should be very careful !!!
 		BonehBlock: nil,
 		LynnBlock:  nil,
 
-=======
-		GibbsBlock:          big.NewInt(22800220),
-		NanoBlock:           big.NewInt(23482428),
-		MoranBlock:          big.NewInt(23603940),
->>>>>>> b4773e8b
 		Parlia: &ParliaConfig{
 			Period: 3,
 			Epoch:  200,
@@ -369,16 +366,13 @@
 		MirrorSyncBlock:     big.NewInt(400),
 		BrunoBlock:          big.NewInt(400),
 		EulerBlock:          big.NewInt(400),
-<<<<<<< HEAD
+		GibbsBlock:          big.NewInt(400),
+		NanoBlock:           nil,
+		MoranBlock:          nil,
 
 		// TODO
 		BonehBlock: nil,
 		LynnBlock:  nil,
-=======
-		GibbsBlock:          big.NewInt(400),
-		NanoBlock:           nil,
-		MoranBlock:          nil,
->>>>>>> b4773e8b
 
 		Parlia: &ParliaConfig{
 			Period: 3,
@@ -423,29 +417,18 @@
 	//
 	// This configuration is intentionally not using keyed fields to force anyone
 	// adding flags to the config to also have to set these fields.
-<<<<<<< HEAD
-	AllEthashProtocolChanges = &ChainConfig{big.NewInt(1337), big.NewInt(0), nil, false, big.NewInt(0), common.Hash{}, big.NewInt(0), big.NewInt(0), big.NewInt(0), big.NewInt(0), big.NewInt(0), big.NewInt(0), big.NewInt(0), big.NewInt(0), nil, nil, big.NewInt(0), nil, nil, nil, big.NewInt(0), big.NewInt(0), big.NewInt(0), big.NewInt(0), big.NewInt(0), big.NewInt(0), big.NewInt(0), new(EthashConfig), nil, nil}
-=======
-	AllEthashProtocolChanges = &ChainConfig{big.NewInt(1337), big.NewInt(0), nil, false, big.NewInt(0), common.Hash{}, big.NewInt(0), big.NewInt(0), big.NewInt(0), big.NewInt(0), big.NewInt(0), big.NewInt(0), big.NewInt(0), big.NewInt(0), big.NewInt(0), big.NewInt(0), big.NewInt(0), big.NewInt(0), nil, nil, big.NewInt(0), big.NewInt(0), big.NewInt(0), big.NewInt(0), big.NewInt(0), big.NewInt(0), big.NewInt(0), big.NewInt(0), new(EthashConfig), nil, nil}
->>>>>>> b4773e8b
+
+	AllEthashProtocolChanges = &ChainConfig{big.NewInt(1337), big.NewInt(0), nil, false, big.NewInt(0), common.Hash{}, big.NewInt(0), big.NewInt(0), big.NewInt(0), big.NewInt(0), big.NewInt(0), big.NewInt(0), big.NewInt(0), big.NewInt(0), big.NewInt(0), big.NewInt(0), big.NewInt(0), big.NewInt(0), nil, nil, big.NewInt(0), big.NewInt(0), big.NewInt(0), big.NewInt(0), big.NewInt(0), big.NewInt(0), big.NewInt(0), big.NewInt(0), big.NewInt(0), big.NewInt(0), new(EthashConfig), nil, nil}
 
 	// AllCliqueProtocolChanges contains every protocol change (EIPs) introduced
 	// and accepted by the Ethereum core developers into the Clique consensus.
 	//
 	// This configuration is intentionally not using keyed fields to force anyone
 	// adding flags to the config to also have to set these fields.
-<<<<<<< HEAD
-	AllCliqueProtocolChanges = &ChainConfig{big.NewInt(1337), big.NewInt(0), nil, false, big.NewInt(0), common.Hash{}, big.NewInt(0), big.NewInt(0), big.NewInt(0), big.NewInt(0), big.NewInt(0), big.NewInt(0), big.NewInt(0), big.NewInt(0), nil, nil, big.NewInt(0), nil, nil, nil, big.NewInt(0), big.NewInt(0), big.NewInt(0), big.NewInt(0), big.NewInt(0), big.NewInt(0), big.NewInt(0), nil, &CliqueConfig{Period: 0, Epoch: 30000}, nil}
-
-	TestChainConfig = &ChainConfig{big.NewInt(1), big.NewInt(0), nil, false, big.NewInt(0), common.Hash{}, big.NewInt(0), big.NewInt(0), big.NewInt(0), big.NewInt(0), big.NewInt(0), big.NewInt(0), big.NewInt(0), big.NewInt(0), nil, nil, big.NewInt(0), nil, nil, nil, big.NewInt(0), big.NewInt(0), big.NewInt(0), big.NewInt(0), big.NewInt(0), big.NewInt(0), big.NewInt(0), new(EthashConfig), nil, nil}
-
-	TestRules = TestChainConfig.Rules(new(big.Int), false)
-=======
-	AllCliqueProtocolChanges = &ChainConfig{big.NewInt(1337), big.NewInt(0), nil, false, big.NewInt(0), common.Hash{}, big.NewInt(0), big.NewInt(0), big.NewInt(0), big.NewInt(0), big.NewInt(0), big.NewInt(0), big.NewInt(0), big.NewInt(0), nil, nil, big.NewInt(0), nil, nil, nil, big.NewInt(0), big.NewInt(0), big.NewInt(0), big.NewInt(0), big.NewInt(0), big.NewInt(0), nil, nil, nil, &CliqueConfig{Period: 0, Epoch: 30000}, nil}
-
-	TestChainConfig = &ChainConfig{big.NewInt(1), big.NewInt(0), nil, false, big.NewInt(0), common.Hash{}, big.NewInt(0), big.NewInt(0), big.NewInt(0), big.NewInt(0), big.NewInt(0), big.NewInt(0), big.NewInt(0), big.NewInt(0), big.NewInt(0), big.NewInt(0), big.NewInt(0), big.NewInt(0), nil, nil, big.NewInt(0), big.NewInt(0), big.NewInt(0), big.NewInt(0), big.NewInt(0), big.NewInt(0), big.NewInt(0), nil, new(EthashConfig), nil, nil}
+	AllCliqueProtocolChanges = &ChainConfig{big.NewInt(1337), big.NewInt(0), nil, false, big.NewInt(0), common.Hash{}, big.NewInt(0), big.NewInt(0), big.NewInt(0), big.NewInt(0), big.NewInt(0), big.NewInt(0), big.NewInt(0), big.NewInt(0), nil, nil, big.NewInt(0), nil, nil, nil, big.NewInt(0), big.NewInt(0), big.NewInt(0), big.NewInt(0), big.NewInt(0), big.NewInt(0), nil, nil, big.NewInt(0), big.NewInt(0), nil, &CliqueConfig{Period: 0, Epoch: 30000}, nil}
+
+	TestChainConfig = &ChainConfig{big.NewInt(1), big.NewInt(0), nil, false, big.NewInt(0), common.Hash{}, big.NewInt(0), big.NewInt(0), big.NewInt(0), big.NewInt(0), big.NewInt(0), big.NewInt(0), big.NewInt(0), big.NewInt(0), big.NewInt(0), big.NewInt(0), big.NewInt(0), big.NewInt(0), nil, nil, big.NewInt(0), big.NewInt(0), big.NewInt(0), big.NewInt(0), big.NewInt(0), big.NewInt(0), big.NewInt(0), nil, big.NewInt(0), big.NewInt(0), new(EthashConfig), nil, nil}
 	TestRules       = TestChainConfig.Rules(new(big.Int), false)
->>>>>>> b4773e8b
 )
 
 // TrustedCheckpoint represents a set of post-processed trie roots (CHT and
@@ -537,14 +520,11 @@
 	MirrorSyncBlock *big.Int `json:"mirrorSyncBlock,omitempty" toml:",omitempty"` // mirrorSyncBlock switch block (nil = no fork, 0 = already activated)
 	BrunoBlock      *big.Int `json:"brunoBlock,omitempty" toml:",omitempty"`      // brunoBlock switch block (nil = no fork, 0 = already activated)
 	EulerBlock      *big.Int `json:"eulerBlock,omitempty" toml:",omitempty"`      // eulerBlock switch block (nil = no fork, 0 = already activated)
-<<<<<<< HEAD
-	BonehBlock      *big.Int `json:"bonehBlock,omitempty" toml:",omitempty"`      // bonehBlock switch block (nil = no fork, 0 = already activated)
-	LynnBlock       *big.Int `json:"lynnBlock,omitempty" toml:",omitempty"`       // lynnBlock switch block (nil = no fork, 0 = already activated)
-=======
 	GibbsBlock      *big.Int `json:"gibbsBlock,omitempty" toml:",omitempty"`      // gibbsBlock switch block (nil = no fork, 0 = already activated)
 	NanoBlock       *big.Int `json:"nanoBlock,omitempty" toml:",omitempty"`       // nanoBlock switch block (nil = no fork, 0 = already activated)
 	MoranBlock      *big.Int `json:"moranBlock,omitempty" toml:",omitempty"`      // moranBlock switch block (nil = no fork, 0 = already activated)
->>>>>>> b4773e8b
+	BonehBlock      *big.Int `json:"bonehBlock,omitempty" toml:",omitempty"`      // bonehBlock switch block (nil = no fork, 0 = already activated)
+	LynnBlock       *big.Int `json:"lynnBlock,omitempty" toml:",omitempty"`       // lynnBlock switch block (nil = no fork, 0 = already activated)
 
 	// Various consensus engines
 	Ethash *EthashConfig `json:"ethash,omitempty" toml:",omitempty"`
@@ -595,11 +575,8 @@
 	default:
 		engine = "unknown"
 	}
-<<<<<<< HEAD
-	return fmt.Sprintf("{ChainID: %v Homestead: %v DAO: %v DAOSupport: %v EIP150: %v EIP155: %v EIP158: %v Byzantium: %v Constantinople: %v Petersburg: %v Istanbul: %v, Muir Glacier: %v, Ramanujan: %v, Niels: %v, MirrorSync: %v, Bruno: %v, Berlin: %v, YOLO v3: %v, CatalystBlock: %v, London: %v, ArrowGlacier: %v, MergeFork:%v, Euler: %v, Boneh: %v, Lynn: %v, Engine: %v}",
-=======
-	return fmt.Sprintf("{ChainID: %v Homestead: %v DAO: %v DAOSupport: %v EIP150: %v EIP155: %v EIP158: %v Byzantium: %v Constantinople: %v Petersburg: %v Istanbul: %v, Muir Glacier: %v, Ramanujan: %v, Niels: %v, MirrorSync: %v, Bruno: %v, Berlin: %v, YOLO v3: %v, CatalystBlock: %v, London: %v, ArrowGlacier: %v, MergeFork:%v, Euler: %v, Gibbs: %v, Nano: %v, Moran: %v, Engine: %v}",
->>>>>>> b4773e8b
+
+	return fmt.Sprintf("{ChainID: %v Homestead: %v DAO: %v DAOSupport: %v EIP150: %v EIP155: %v EIP158: %v Byzantium: %v Constantinople: %v Petersburg: %v Istanbul: %v, Muir Glacier: %v, Ramanujan: %v, Niels: %v, MirrorSync: %v, Bruno: %v, Berlin: %v, YOLO v3: %v, CatalystBlock: %v, London: %v, ArrowGlacier: %v, MergeFork:%v, Euler: %v, Gibbs: %v, Nano: %v, Moran: %v,Boneh: %v, Lynn: %v, Engine: %v}",
 		c.ChainID,
 		c.HomesteadBlock,
 		c.DAOForkBlock,
@@ -623,14 +600,11 @@
 		c.ArrowGlacierBlock,
 		c.MergeForkBlock,
 		c.EulerBlock,
-<<<<<<< HEAD
-		c.BonehBlock,
-		c.LynnBlock,
-=======
 		c.GibbsBlock,
 		c.NanoBlock,
 		c.MoranBlock,
->>>>>>> b4773e8b
+		c.BonehBlock,
+		c.LynnBlock,
 		engine,
 	)
 }
@@ -837,16 +811,9 @@
 		{name: "mirrorSyncBlock", block: c.MirrorSyncBlock},
 		{name: "brunoBlock", block: c.BrunoBlock},
 		{name: "eulerBlock", block: c.EulerBlock},
-<<<<<<< HEAD
+		{name: "gibbsBlock", block: c.GibbsBlock},
 		{name: "bonehBlock", block: c.BonehBlock},
 		{name: "lynnBlock", block: c.LynnBlock},
-		{name: "berlinBlock", block: c.BerlinBlock},
-		{name: "londonBlock", block: c.LondonBlock},
-		{name: "arrowGlacierBlock", block: c.ArrowGlacierBlock, optional: true},
-		{name: "mergeStartBlock", block: c.MergeForkBlock, optional: true},
-=======
-		{name: "gibbsBlock", block: c.GibbsBlock},
->>>>>>> b4773e8b
 	} {
 		if lastFork.name != "" {
 			// Next one must be higher number
@@ -934,22 +901,20 @@
 	if isForkIncompatible(c.EulerBlock, newcfg.EulerBlock, head) {
 		return newCompatError("euler fork block", c.EulerBlock, newcfg.EulerBlock)
 	}
-<<<<<<< HEAD
+	if isForkIncompatible(c.GibbsBlock, newcfg.GibbsBlock, head) {
+		return newCompatError("gibbs fork block", c.GibbsBlock, newcfg.GibbsBlock)
+	}
+	if isForkIncompatible(c.NanoBlock, newcfg.NanoBlock, head) {
+		return newCompatError("nano fork block", c.NanoBlock, newcfg.NanoBlock)
+	}
+	if isForkIncompatible(c.MoranBlock, newcfg.MoranBlock, head) {
+		return newCompatError("moran fork block", c.MoranBlock, newcfg.MoranBlock)
+	}
 	if isForkIncompatible(c.BonehBlock, newcfg.BonehBlock, head) {
 		return newCompatError("boneh fork block", c.BonehBlock, newcfg.BonehBlock)
 	}
 	if isForkIncompatible(c.LynnBlock, newcfg.LynnBlock, head) {
 		return newCompatError("lynn fork block", c.LynnBlock, newcfg.LynnBlock)
-=======
-	if isForkIncompatible(c.GibbsBlock, newcfg.GibbsBlock, head) {
-		return newCompatError("gibbs fork block", c.GibbsBlock, newcfg.GibbsBlock)
-	}
-	if isForkIncompatible(c.NanoBlock, newcfg.NanoBlock, head) {
-		return newCompatError("nano fork block", c.NanoBlock, newcfg.NanoBlock)
-	}
-	if isForkIncompatible(c.MoranBlock, newcfg.MoranBlock, head) {
-		return newCompatError("moran fork block", c.MoranBlock, newcfg.MoranBlock)
->>>>>>> b4773e8b
 	}
 	return nil
 }
@@ -1020,12 +985,9 @@
 	IsByzantium, IsConstantinople, IsPetersburg, IsIstanbul bool
 	IsBerlin, IsLondon                                      bool
 	IsMerge                                                 bool
-<<<<<<< HEAD
-	IsBoneh                                                 bool
-=======
 	IsNano                                                  bool
 	IsMoran                                                 bool
->>>>>>> b4773e8b
+	IsBoneh                                                 bool
 }
 
 // Rules ensures c's ChainID is not nil.
@@ -1047,11 +1009,8 @@
 		IsBerlin:         c.IsBerlin(num),
 		IsLondon:         c.IsLondon(num),
 		IsMerge:          isMerge,
-<<<<<<< HEAD
-		IsBoneh:          c.IsBoneh(num),
-=======
 		IsNano:           c.IsNano(num),
 		IsMoran:          c.IsMoran(num),
->>>>>>> b4773e8b
+		IsBoneh:          c.IsBoneh(num),
 	}
 }