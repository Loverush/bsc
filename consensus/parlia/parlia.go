--- conflicted
+++ resolved
@@ -638,13 +638,6 @@
 				// get checkpoint data
 				hash := checkpoint.Hash()
 
-<<<<<<< HEAD
-=======
-				if len(checkpoint.Extra) <= extraVanity+extraSeal {
-					return nil, errors.New("invalid extra-data for genesis block, check the genesis.json file")
-				}
-				validatorBytes := checkpoint.Extra[extraVanity : len(checkpoint.Extra)-extraSeal]
->>>>>>> ece84d4d
 				// get validators from headers
 				validators, voteAddrs, err := parseValidators(checkpoint, p.chainConfig, p.config)
 				if err != nil {
@@ -1507,16 +1500,9 @@
 		return nil, nil, err
 	}
 
-<<<<<<< HEAD
 	voteAddrmap := make(map[common.Address]*types.BLSPublicKey, len(valSet))
 	for i := 0; i < len(valSet); i++ {
 		voteAddrmap[valSet[i]] = &(voteAddrSet)[i]
-=======
-	valz := make([]common.Address, len(*ret0))
-	// nolint: gosimple
-	for i, a := range *ret0 {
-		valz[i] = a
->>>>>>> ece84d4d
 	}
 	return valSet, voteAddrmap, nil
 }
@@ -1801,7 +1787,6 @@
 	}
 }
 
-<<<<<<< HEAD
 func encodeSigHeaderWithoutVoteAttestation(w io.Writer, header *types.Header, chainId *big.Int) {
 	err := rlp.Encode(w, []interface{}{
 		chainId,
@@ -1826,8 +1811,6 @@
 	}
 }
 
-=======
->>>>>>> ece84d4d
 func (p *Parlia) backOffTime(snap *Snapshot, header *types.Header, val common.Address) uint64 {
 	if snap.inturn(val) {
 		return 0
@@ -1887,53 +1870,6 @@
 		r := rand.New(s)
 		n := len(validators)
 		backOffSteps := make([]uint64, 0, n)
-<<<<<<< HEAD
-		if !p.chainConfig.IsBoneh(header.Number) {
-			for i := uint64(0); i < uint64(n); i++ {
-				backOffSteps = append(backOffSteps, i)
-			}
-			r.Shuffle(n, func(i, j int) {
-				backOffSteps[i], backOffSteps[j] = backOffSteps[j], backOffSteps[i]
-			})
-			delay := initialBackOffTime + backOffSteps[idx]*wiggleTime
-			return delay
-		}
-
-		// Exclude the recently signed validators first, and then compute the backOffTime.
-		recentVals := make(map[common.Address]struct{}, len(snap.Recents))
-		limit := len(snap.Validators)/2 + 1
-		for seen, recent := range snap.Recents {
-			if header.Number.Uint64() < uint64(limit) || seen > header.Number.Uint64()-uint64(limit) {
-				if val == recent {
-					// The backOffTime does not matter when a validator has signed recently.
-					return 0
-				}
-				recentVals[recent] = struct{}{}
-			}
-		}
-
-		backOffIndex := idx
-		validators := snap.validators()
-		for i := 0; i < n; i++ {
-			if _, ok := recentVals[validators[i]]; ok {
-				if i < idx {
-					backOffIndex--
-				}
-				continue
-			}
-			backOffSteps = append(backOffSteps, uint64(len(backOffSteps)))
-		}
-		r.Shuffle(len(backOffSteps), func(i, j int) {
-			backOffSteps[i], backOffSteps[j] = backOffSteps[j], backOffSteps[i]
-		})
-		delay := initialBackOffTime + backOffSteps[backOffIndex]*wiggleTime
-
-		// If the in turn validator has recently signed, no initial delay.
-		inTurnVal := validators[(snap.Number+1)%uint64(len(validators))]
-		if _, ok := recentVals[inTurnVal]; ok {
-			delay -= initialBackOffTime
-		}
-=======
 
 		for i := uint64(0); i < uint64(n); i++ {
 			backOffSteps = append(backOffSteps, i)
@@ -1944,7 +1880,6 @@
 		})
 
 		delay += backOffSteps[idx] * wiggleTime
->>>>>>> ece84d4d
 		return delay
 	}
 }
