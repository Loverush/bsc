--- conflicted
+++ resolved
@@ -170,17 +170,12 @@
 }
 
 // triedbConfig derives the configures for trie database.
-<<<<<<< HEAD
-func (c *CacheConfig) triedbConfig() *trie.Config {
-	config := &trie.Config{
+func (c *CacheConfig) triedbConfig() *triedb.Config {
+	config := &triedb.Config{
 		Cache:     c.TrieCleanLimit,
 		Preimages: c.Preimages,
 		NoTries:   c.NoTries,
 	}
-=======
-func (c *CacheConfig) triedbConfig() *triedb.Config {
-	config := &triedb.Config{Preimages: c.Preimages}
->>>>>>> 2bd6bd01
 	if c.StateScheme == rawdb.HashScheme {
 		config.HashDB = &hashdb.Config{
 			CleanCacheSize: c.TrieCleanLimit * 1024 * 1024,
@@ -330,12 +325,8 @@
 	diffLayerChanCache, _ := exlru.New(diffLayerCacheLimit)
 
 	// Open trie database with provided config
-<<<<<<< HEAD
-	triedb := trie.NewDatabase(db, cacheConfig.triedbConfig())
-=======
 	triedb := triedb.NewDatabase(db, cacheConfig.triedbConfig())
 
->>>>>>> 2bd6bd01
 	// Setup the genesis block, commit the provided genesis specification
 	// to database if the genesis block is not present yet, or load the
 	// stored one from database.
@@ -1936,20 +1927,6 @@
 		bc.reportBlock(block, nil, err)
 		return it.index, err
 	}
-<<<<<<< HEAD
-=======
-	// No validation errors for the first block (or chain prefix skipped)
-	var activeState *state.StateDB
-	defer func() {
-		// The chain importer is starting and stopping trie prefetchers. If a bad
-		// block or other error is hit however, an early return may not properly
-		// terminate the background threads. This defer ensures that we clean up
-		// and dangling prefetcher, without deferring each and holding on live refs.
-		if activeState != nil {
-			activeState.StopPrefetcher()
-		}
-	}()
->>>>>>> 2bd6bd01
 
 	for ; block != nil && err == nil || errors.Is(err, ErrKnownBlock); block, err = it.next() {
 		// If the chain is terminating, stop processing blocks
