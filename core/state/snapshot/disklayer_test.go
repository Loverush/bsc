// Copyright 2019 The go-ethereum Authors
// This file is part of the go-ethereum library.
//
// The go-ethereum library is free software: you can redistribute it and/or modify
// it under the terms of the GNU Lesser General Public License as published by
// the Free Software Foundation, either version 3 of the License, or
// (at your option) any later version.
//
// The go-ethereum library is distributed in the hope that it will be useful,
// but WITHOUT ANY WARRANTY; without even the implied warranty of
// MERCHANTABILITY or FITNESS FOR A PARTICULAR PURPOSE. See the
// GNU Lesser General Public License for more details.
//
// You should have received a copy of the GNU Lesser General Public License
// along with the go-ethereum library. If not, see <http://www.gnu.org/licenses/>.

package snapshot

import (
	"bytes"
	"testing"

	"github.com/VictoriaMetrics/fastcache"
	"github.com/ethereum/go-ethereum/common"
	"github.com/ethereum/go-ethereum/core/rawdb"
	"github.com/ethereum/go-ethereum/ethdb/memorydb"
	"github.com/ethereum/go-ethereum/rlp"
)

// reverse reverses the contents of a byte slice. It's used to update random accs
// with deterministic changes.
func reverse(blob []byte) []byte {
	res := make([]byte, len(blob))
	for i, b := range blob {
		res[len(blob)-1-i] = b
	}
	return res
}

// Tests that merging something into a disk layer persists it into the database
// and invalidates any previously written and cached values.
func TestDiskMerge(t *testing.T) {
	// Create some accounts in the disk layer
	db := memorydb.New()

	var (
		accNoModNoCache     = common.Hash{0x1}
		accNoModCache       = common.Hash{0x2}
		accModNoCache       = common.Hash{0x3}
		accModCache         = common.Hash{0x4}
		accDelNoCache       = common.Hash{0x5}
		accDelCache         = common.Hash{0x6}
		conNoModNoCache     = common.Hash{0x7}
		conNoModNoCacheSlot = common.Hash{0x70}
		conNoModCache       = common.Hash{0x8}
		conNoModCacheSlot   = common.Hash{0x80}
		conModNoCache       = common.Hash{0x9}
		conModNoCacheSlot   = common.Hash{0x90}
		conModCache         = common.Hash{0xa}
		conModCacheSlot     = common.Hash{0xa0}
		conDelNoCache       = common.Hash{0xb}
		conDelNoCacheSlot   = common.Hash{0xb0}
		conDelCache         = common.Hash{0xc}
		conDelCacheSlot     = common.Hash{0xc0}
		conNukeNoCache      = common.Hash{0xd}
		conNukeNoCacheSlot  = common.Hash{0xd0}
		conNukeCache        = common.Hash{0xe}
		conNukeCacheSlot    = common.Hash{0xe0}
		baseRoot            = randomHash()
		diffRoot            = randomHash()
	)

	rawdb.WriteAccountSnapshot(db, accNoModNoCache, accNoModNoCache[:])
	rawdb.WriteAccountSnapshot(db, accNoModCache, accNoModCache[:])
	rawdb.WriteAccountSnapshot(db, accModNoCache, accModNoCache[:])
	rawdb.WriteAccountSnapshot(db, accModCache, accModCache[:])
	rawdb.WriteAccountSnapshot(db, accDelNoCache, accDelNoCache[:])
	rawdb.WriteAccountSnapshot(db, accDelCache, accDelCache[:])

	rawdb.WriteAccountSnapshot(db, conNoModNoCache, conNoModNoCache[:])
	rawdb.WriteStorageSnapshot(db, conNoModNoCache, conNoModNoCacheSlot, conNoModNoCacheSlot[:])
	rawdb.WriteAccountSnapshot(db, conNoModCache, conNoModCache[:])
	rawdb.WriteStorageSnapshot(db, conNoModCache, conNoModCacheSlot, conNoModCacheSlot[:])
	rawdb.WriteAccountSnapshot(db, conModNoCache, conModNoCache[:])
	rawdb.WriteStorageSnapshot(db, conModNoCache, conModNoCacheSlot, conModNoCacheSlot[:])
	rawdb.WriteAccountSnapshot(db, conModCache, conModCache[:])
	rawdb.WriteStorageSnapshot(db, conModCache, conModCacheSlot, conModCacheSlot[:])
	rawdb.WriteAccountSnapshot(db, conDelNoCache, conDelNoCache[:])
	rawdb.WriteStorageSnapshot(db, conDelNoCache, conDelNoCacheSlot, conDelNoCacheSlot[:])
	rawdb.WriteAccountSnapshot(db, conDelCache, conDelCache[:])
	rawdb.WriteStorageSnapshot(db, conDelCache, conDelCacheSlot, conDelCacheSlot[:])

	rawdb.WriteAccountSnapshot(db, conNukeNoCache, conNukeNoCache[:])
	rawdb.WriteStorageSnapshot(db, conNukeNoCache, conNukeNoCacheSlot, conNukeNoCacheSlot[:])
	rawdb.WriteAccountSnapshot(db, conNukeCache, conNukeCache[:])
	rawdb.WriteStorageSnapshot(db, conNukeCache, conNukeCacheSlot, conNukeCacheSlot[:])

	rawdb.WriteSnapshotRoot(db, baseRoot)

	// Create a disk layer based on the above and cache in some data
	snaps := &Tree{
		layers: map[common.Hash]snapshot{
			baseRoot: &diskLayer{
				diskdb: db,
				cache:  fastcache.New(500 * 1024),
				root:   baseRoot,
			},
		},
	}
	base := snaps.Snapshot(baseRoot)
	base.AccountRLP(accNoModCache)
	base.AccountRLP(accModCache)
	base.AccountRLP(accDelCache)
	base.Storage(conNoModCache, conNoModCacheSlot)
	base.Storage(conModCache, conModCacheSlot)
	base.Storage(conDelCache, conDelCacheSlot)
	base.Storage(conNukeCache, conNukeCacheSlot)

	// Modify or delete some accounts, flatten everything onto disk
	if err := snaps.update(diffRoot, baseRoot, map[common.Hash]struct{}{
		accDelNoCache:  {},
		accDelCache:    {},
		conNukeNoCache: {},
		conNukeCache:   {},
	}, map[common.Hash][]byte{
		accModNoCache: reverse(accModNoCache[:]),
		accModCache:   reverse(accModCache[:]),
	}, map[common.Hash]map[common.Hash][]byte{
		conModNoCache: {conModNoCacheSlot: reverse(conModNoCacheSlot[:])},
		conModCache:   {conModCacheSlot: reverse(conModCacheSlot[:])},
		conDelNoCache: {conDelNoCacheSlot: nil},
		conDelCache:   {conDelCacheSlot: nil},
	}, nil); err != nil {
		t.Fatalf("failed to update snapshot tree: %v", err)
	}
	if err := snaps.Cap(diffRoot, 0); err != nil {
		t.Fatalf("failed to flatten snapshot tree: %v", err)
	}
	// Retrieve all the data through the disk layer and validate it
	base = snaps.Snapshot(diffRoot)
	if _, ok := base.(*diskLayer); !ok {
		t.Fatalf("update not flattend into the disk layer")
	}

	// assertAccount ensures that an account matches the given blob.
	assertAccount := func(account common.Hash, data []byte) {
		t.Helper()
		blob, err := base.AccountRLP(account)
		if err != nil {
			t.Errorf("account access (%x) failed: %v", account, err)
		} else if !bytes.Equal(blob, data) {
			t.Errorf("account access (%x) mismatch: have %x, want %x", account, blob, data)
		}
	}
	assertAccount(accNoModNoCache, accNoModNoCache[:])
	assertAccount(accNoModCache, accNoModCache[:])
	assertAccount(accModNoCache, reverse(accModNoCache[:]))
	assertAccount(accModCache, reverse(accModCache[:]))
	assertAccount(accDelNoCache, nil)
	assertAccount(accDelCache, nil)

	// assertStorage ensures that a storage slot matches the given blob.
	assertStorage := func(account common.Hash, slot common.Hash, data []byte) {
		t.Helper()
		blob, err := base.Storage(account, slot)
		if err != nil {
			t.Errorf("storage access (%x:%x) failed: %v", account, slot, err)
		} else if !bytes.Equal(blob, data) {
			t.Errorf("storage access (%x:%x) mismatch: have %x, want %x", account, slot, blob, data)
		}
	}
	assertStorage(conNoModNoCache, conNoModNoCacheSlot, conNoModNoCacheSlot[:])
	assertStorage(conNoModCache, conNoModCacheSlot, conNoModCacheSlot[:])
	assertStorage(conModNoCache, conModNoCacheSlot, reverse(conModNoCacheSlot[:]))
	assertStorage(conModCache, conModCacheSlot, reverse(conModCacheSlot[:]))
	assertStorage(conDelNoCache, conDelNoCacheSlot, nil)
	assertStorage(conDelCache, conDelCacheSlot, nil)
	assertStorage(conNukeNoCache, conNukeNoCacheSlot, nil)
	assertStorage(conNukeCache, conNukeCacheSlot, nil)

	// Retrieve all the data directly from the database and validate it

	// assertDatabaseAccount ensures that an account from the database matches the given blob.
	assertDatabaseAccount := func(account common.Hash, data []byte) {
		t.Helper()
		if blob := rawdb.ReadAccountSnapshot(db, account); !bytes.Equal(blob, data) {
			t.Errorf("account database access (%x) mismatch: have %x, want %x", account, blob, data)
		}
	}
	assertDatabaseAccount(accNoModNoCache, accNoModNoCache[:])
	assertDatabaseAccount(accNoModCache, accNoModCache[:])
	assertDatabaseAccount(accModNoCache, reverse(accModNoCache[:]))
	assertDatabaseAccount(accModCache, reverse(accModCache[:]))
	assertDatabaseAccount(accDelNoCache, nil)
	assertDatabaseAccount(accDelCache, nil)

	// assertDatabaseStorage ensures that a storage slot from the database matches the given blob.
	assertDatabaseStorage := func(account common.Hash, slot common.Hash, data []byte) {
		t.Helper()
		if blob := rawdb.ReadStorageSnapshot(db, account, slot); !bytes.Equal(blob, data) {
			t.Errorf("storage database access (%x:%x) mismatch: have %x, want %x", account, slot, blob, data)
		}
	}
	assertDatabaseStorage(conNoModNoCache, conNoModNoCacheSlot, conNoModNoCacheSlot[:])
	assertDatabaseStorage(conNoModCache, conNoModCacheSlot, conNoModCacheSlot[:])
	assertDatabaseStorage(conModNoCache, conModNoCacheSlot, reverse(conModNoCacheSlot[:]))
	assertDatabaseStorage(conModCache, conModCacheSlot, reverse(conModCacheSlot[:]))
	assertDatabaseStorage(conDelNoCache, conDelNoCacheSlot, nil)
	assertDatabaseStorage(conDelCache, conDelCacheSlot, nil)
	assertDatabaseStorage(conNukeNoCache, conNukeNoCacheSlot, nil)
	assertDatabaseStorage(conNukeCache, conNukeCacheSlot, nil)
}

// Tests that merging something into a disk layer persists it into the database
// and invalidates any previously written and cached values, discarding anything
// after the in-progress generation marker.
func TestDiskPartialMerge(t *testing.T) {
	// Iterate the test a few times to ensure we pick various internal orderings
	// for the data slots as well as the progress marker.
	for i := 0; i < 1024; i++ {
		// Create some accounts in the disk layer
		db := memorydb.New()

		var (
			accNoModNoCache     = randomHash()
			accNoModCache       = randomHash()
			accModNoCache       = randomHash()
			accModCache         = randomHash()
			accDelNoCache       = randomHash()
			accDelCache         = randomHash()
			conNoModNoCache     = randomHash()
			conNoModNoCacheSlot = randomHash()
			conNoModCache       = randomHash()
			conNoModCacheSlot   = randomHash()
			conModNoCache       = randomHash()
			conModNoCacheSlot   = randomHash()
			conModCache         = randomHash()
			conModCacheSlot     = randomHash()
			conDelNoCache       = randomHash()
			conDelNoCacheSlot   = randomHash()
			conDelCache         = randomHash()
			conDelCacheSlot     = randomHash()
			conNukeNoCache      = randomHash()
			conNukeNoCacheSlot  = randomHash()
			conNukeCache        = randomHash()
			conNukeCacheSlot    = randomHash()
			baseRoot            = randomHash()
			diffRoot            = randomHash()
			genMarker           = append(randomHash().Bytes(), randomHash().Bytes()...)
		)

		// insertAccount injects an account into the database if it's after the
		// generator marker, drops the op otherwise. This is needed to seed the
		// database with a valid starting snapshot.
		insertAccount := func(account common.Hash, data []byte) {
			if bytes.Compare(account[:], genMarker) <= 0 {
				rawdb.WriteAccountSnapshot(db, account, data[:])
			}
		}
		insertAccount(accNoModNoCache, accNoModNoCache[:])
		insertAccount(accNoModCache, accNoModCache[:])
		insertAccount(accModNoCache, accModNoCache[:])
		insertAccount(accModCache, accModCache[:])
		insertAccount(accDelNoCache, accDelNoCache[:])
		insertAccount(accDelCache, accDelCache[:])

		// insertStorage injects a storage slot into the database if it's after
		// the  generator marker, drops the op otherwise. This is needed to seed
		// the  database with a valid starting snapshot.
		insertStorage := func(account common.Hash, slot common.Hash, data []byte) {
			if bytes.Compare(append(account[:], slot[:]...), genMarker) <= 0 {
				rawdb.WriteStorageSnapshot(db, account, slot, data[:])
			}
		}
		insertAccount(conNoModNoCache, conNoModNoCache[:])
		insertStorage(conNoModNoCache, conNoModNoCacheSlot, conNoModNoCacheSlot[:])
		insertAccount(conNoModCache, conNoModCache[:])
		insertStorage(conNoModCache, conNoModCacheSlot, conNoModCacheSlot[:])
		insertAccount(conModNoCache, conModNoCache[:])
		insertStorage(conModNoCache, conModNoCacheSlot, conModNoCacheSlot[:])
		insertAccount(conModCache, conModCache[:])
		insertStorage(conModCache, conModCacheSlot, conModCacheSlot[:])
		insertAccount(conDelNoCache, conDelNoCache[:])
		insertStorage(conDelNoCache, conDelNoCacheSlot, conDelNoCacheSlot[:])
		insertAccount(conDelCache, conDelCache[:])
		insertStorage(conDelCache, conDelCacheSlot, conDelCacheSlot[:])

		insertAccount(conNukeNoCache, conNukeNoCache[:])
		insertStorage(conNukeNoCache, conNukeNoCacheSlot, conNukeNoCacheSlot[:])
		insertAccount(conNukeCache, conNukeCache[:])
		insertStorage(conNukeCache, conNukeCacheSlot, conNukeCacheSlot[:])

		rawdb.WriteSnapshotRoot(db, baseRoot)

		// Create a disk layer based on the above using a random progress marker
		// and cache in some data.
		snaps := &Tree{
			layers: map[common.Hash]snapshot{
				baseRoot: &diskLayer{
					diskdb: db,
					cache:  fastcache.New(500 * 1024),
					root:   baseRoot,
				},
			},
		}
		snaps.layers[baseRoot].(*diskLayer).genMarker = genMarker
		base := snaps.Snapshot(baseRoot)

		// assertAccount ensures that an account matches the given blob if it's
		// already covered by the disk snapshot, and errors out otherwise.
		assertAccount := func(account common.Hash, data []byte) {
			t.Helper()
			blob, err := base.AccountRLP(account)
			if bytes.Compare(account[:], genMarker) > 0 && err != ErrNotCoveredYet {
				t.Fatalf("test %d: post-marker (%x) account access (%x) succeeded: %x", i, genMarker, account, blob)
			}
			if bytes.Compare(account[:], genMarker) <= 0 && !bytes.Equal(blob, data) {
				t.Fatalf("test %d: pre-marker (%x) account access (%x) mismatch: have %x, want %x", i, genMarker, account, blob, data)
			}
		}
		assertAccount(accNoModCache, accNoModCache[:])
		assertAccount(accModCache, accModCache[:])
		assertAccount(accDelCache, accDelCache[:])

		// assertStorage ensures that a storage slot matches the given blob if
		// it's already covered by the disk snapshot, and errors out otherwise.
		assertStorage := func(account common.Hash, slot common.Hash, data []byte) {
			t.Helper()
			blob, err := base.Storage(account, slot)
			if bytes.Compare(append(account[:], slot[:]...), genMarker) > 0 && err != ErrNotCoveredYet {
				t.Fatalf("test %d: post-marker (%x) storage access (%x:%x) succeeded: %x", i, genMarker, account, slot, blob)
			}
			if bytes.Compare(append(account[:], slot[:]...), genMarker) <= 0 && !bytes.Equal(blob, data) {
				t.Fatalf("test %d: pre-marker (%x) storage access (%x:%x) mismatch: have %x, want %x", i, genMarker, account, slot, blob, data)
			}
		}
		assertStorage(conNoModCache, conNoModCacheSlot, conNoModCacheSlot[:])
		assertStorage(conModCache, conModCacheSlot, conModCacheSlot[:])
		assertStorage(conDelCache, conDelCacheSlot, conDelCacheSlot[:])
		assertStorage(conNukeCache, conNukeCacheSlot, conNukeCacheSlot[:])

		// Modify or delete some accounts, flatten everything onto disk
		if err := snaps.update(diffRoot, baseRoot, map[common.Hash]struct{}{
			accDelNoCache:  {},
			accDelCache:    {},
			conNukeNoCache: {},
			conNukeCache:   {},
		}, map[common.Hash][]byte{
			accModNoCache: reverse(accModNoCache[:]),
			accModCache:   reverse(accModCache[:]),
		}, map[common.Hash]map[common.Hash][]byte{
			conModNoCache: {conModNoCacheSlot: reverse(conModNoCacheSlot[:])},
			conModCache:   {conModCacheSlot: reverse(conModCacheSlot[:])},
			conDelNoCache: {conDelNoCacheSlot: nil},
			conDelCache:   {conDelCacheSlot: nil},
		}, nil); err != nil {
			t.Fatalf("test %d: failed to update snapshot tree: %v", i, err)
		}
		if err := snaps.Cap(diffRoot, 0); err != nil {
			t.Fatalf("test %d: failed to flatten snapshot tree: %v", i, err)
		}
		// Retrieve all the data through the disk layer and validate it
		base = snaps.Snapshot(diffRoot)
		if _, ok := base.(*diskLayer); !ok {
			t.Fatalf("test %d: update not flattend into the disk layer", i)
		}
		assertAccount(accNoModNoCache, accNoModNoCache[:])
		assertAccount(accNoModCache, accNoModCache[:])
		assertAccount(accModNoCache, reverse(accModNoCache[:]))
		assertAccount(accModCache, reverse(accModCache[:]))
		assertAccount(accDelNoCache, nil)
		assertAccount(accDelCache, nil)

		assertStorage(conNoModNoCache, conNoModNoCacheSlot, conNoModNoCacheSlot[:])
		assertStorage(conNoModCache, conNoModCacheSlot, conNoModCacheSlot[:])
		assertStorage(conModNoCache, conModNoCacheSlot, reverse(conModNoCacheSlot[:]))
		assertStorage(conModCache, conModCacheSlot, reverse(conModCacheSlot[:]))
		assertStorage(conDelNoCache, conDelNoCacheSlot, nil)
		assertStorage(conDelCache, conDelCacheSlot, nil)
		assertStorage(conNukeNoCache, conNukeNoCacheSlot, nil)
		assertStorage(conNukeCache, conNukeCacheSlot, nil)

		// Retrieve all the data directly from the database and validate it

		// assertDatabaseAccount ensures that an account inside the database matches
		// the given blob if it's already covered by the disk snapshot, and does not
		// exist otherwise.
		assertDatabaseAccount := func(account common.Hash, data []byte) {
			t.Helper()
			blob := rawdb.ReadAccountSnapshot(db, account)
			if bytes.Compare(account[:], genMarker) > 0 && blob != nil {
				t.Fatalf("test %d: post-marker (%x) account database access (%x) succeeded: %x", i, genMarker, account, blob)
			}
			if bytes.Compare(account[:], genMarker) <= 0 && !bytes.Equal(blob, data) {
				t.Fatalf("test %d: pre-marker (%x) account database access (%x) mismatch: have %x, want %x", i, genMarker, account, blob, data)
			}
		}
		assertDatabaseAccount(accNoModNoCache, accNoModNoCache[:])
		assertDatabaseAccount(accNoModCache, accNoModCache[:])
		assertDatabaseAccount(accModNoCache, reverse(accModNoCache[:]))
		assertDatabaseAccount(accModCache, reverse(accModCache[:]))
		assertDatabaseAccount(accDelNoCache, nil)
		assertDatabaseAccount(accDelCache, nil)

		// assertDatabaseStorage ensures that a storage slot inside the database
		// matches the given blob if it's already covered by the disk snapshot,
		// and does not exist otherwise.
		assertDatabaseStorage := func(account common.Hash, slot common.Hash, data []byte) {
			t.Helper()
			blob := rawdb.ReadStorageSnapshot(db, account, slot)
			if bytes.Compare(append(account[:], slot[:]...), genMarker) > 0 && blob != nil {
				t.Fatalf("test %d: post-marker (%x) storage database access (%x:%x) succeeded: %x", i, genMarker, account, slot, blob)
			}
			if bytes.Compare(append(account[:], slot[:]...), genMarker) <= 0 && !bytes.Equal(blob, data) {
				t.Fatalf("test %d: pre-marker (%x) storage database access (%x:%x) mismatch: have %x, want %x", i, genMarker, account, slot, blob, data)
			}
		}
		assertDatabaseStorage(conNoModNoCache, conNoModNoCacheSlot, conNoModNoCacheSlot[:])
		assertDatabaseStorage(conNoModCache, conNoModCacheSlot, conNoModCacheSlot[:])
		assertDatabaseStorage(conModNoCache, conModNoCacheSlot, reverse(conModNoCacheSlot[:]))
		assertDatabaseStorage(conModCache, conModCacheSlot, reverse(conModCacheSlot[:]))
		assertDatabaseStorage(conDelNoCache, conDelNoCacheSlot, nil)
		assertDatabaseStorage(conDelCache, conDelCacheSlot, nil)
		assertDatabaseStorage(conNukeNoCache, conNukeNoCacheSlot, nil)
		assertDatabaseStorage(conNukeCache, conNukeCacheSlot, nil)
	}
}

// Tests that when the bottom-most diff layer is merged into the disk
// layer whether the corresponding generator is persisted correctly.
func TestDiskGeneratorPersistence(t *testing.T) {
	var (
		accOne        = randomHash()
		accTwo        = randomHash()
		accOneSlotOne = randomHash()
		accOneSlotTwo = randomHash()

		accThree     = randomHash()
		accThreeSlot = randomHash()
		baseRoot     = randomHash()
		diffRoot     = randomHash()
		diffTwoRoot  = randomHash()
		genMarker    = append(randomHash().Bytes(), randomHash().Bytes()...)
	)
	// Testing scenario 1, the disk layer is still under the construction.
	db := rawdb.NewMemoryDatabase()

	rawdb.WriteAccountSnapshot(db, accOne, accOne[:])
	rawdb.WriteStorageSnapshot(db, accOne, accOneSlotOne, accOneSlotOne[:])
	rawdb.WriteStorageSnapshot(db, accOne, accOneSlotTwo, accOneSlotTwo[:])
	rawdb.WriteSnapshotRoot(db, baseRoot)

	// Create a disk layer based on all above updates
	snaps := &Tree{
		layers: map[common.Hash]snapshot{
			baseRoot: &diskLayer{
				diskdb:    db,
				cache:     fastcache.New(500 * 1024),
				root:      baseRoot,
				genMarker: genMarker,
			},
		},
	}
	// Modify or delete some accounts, flatten everything onto disk
	if err := snaps.update(diffRoot, baseRoot, nil, map[common.Hash][]byte{
		accTwo: accTwo[:],
	}, nil, nil); err != nil {
		t.Fatalf("failed to update snapshot tree: %v", err)
	}
	if err := snaps.Cap(diffRoot, 0); err != nil {
		t.Fatalf("failed to flatten snapshot tree: %v", err)
	}
	blob := rawdb.ReadSnapshotGenerator(db)
	var generator journalGenerator
	if err := rlp.DecodeBytes(blob, &generator); err != nil {
		t.Fatalf("Failed to decode snapshot generator %v", err)
	}
	if !bytes.Equal(generator.Marker, genMarker) {
		t.Fatalf("Generator marker is not matched")
	}
	// Test scenario 2, the disk layer is fully generated
	// Modify or delete some accounts, flatten everything onto disk
	if err := snaps.update(diffTwoRoot, diffRoot, nil, map[common.Hash][]byte{
		accThree: accThree.Bytes(),
	}, map[common.Hash]map[common.Hash][]byte{
		accThree: {accThreeSlot: accThreeSlot.Bytes()},
	}, nil); err != nil {
		t.Fatalf("failed to update snapshot tree: %v", err)
	}
	diskLayer := snaps.layers[snaps.diskRoot()].(*diskLayer)
	diskLayer.genMarker = nil // Construction finished
	if err := snaps.Cap(diffTwoRoot, 0); err != nil {
		t.Fatalf("failed to flatten snapshot tree: %v", err)
	}
	blob = rawdb.ReadSnapshotGenerator(db)
	if err := rlp.DecodeBytes(blob, &generator); err != nil {
		t.Fatalf("Failed to decode snapshot generator %v", err)
	}
	if len(generator.Marker) != 0 {
		t.Fatalf("Failed to update snapshot generator")
	}
}

// Tests that merging something into a disk layer persists it into the database
// and invalidates any previously written and cached values, discarding anything
// after the in-progress generation marker.
//
// This test case is a tiny specialized case of TestDiskPartialMerge, which tests
// some very specific cornercases that random tests won't ever trigger.
func TestDiskMidAccountPartialMerge(t *testing.T) {
	// TODO(@karalabe) ?
}

// TestDiskSeek tests that seek-operations work on the disk layer
func TestDiskSeek(t *testing.T) {
	// Create some accounts in the disk layer
	db := rawdb.NewMemoryDatabase()
<<<<<<< HEAD
=======
	defer db.Close()

>>>>>>> bed84606
	// Fill even keys [0,2,4...]
	for i := 0; i < 0xff; i += 2 {
		acc := common.Hash{byte(i)}
		rawdb.WriteAccountSnapshot(db, acc, acc[:])
	}
	// Add an 'higher' key, with incorrect (higher) prefix
	highKey := []byte{rawdb.SnapshotAccountPrefix[0] + 1}
	db.Put(highKey, []byte{0xff, 0xff})

	baseRoot := randomHash()
	rawdb.WriteSnapshotRoot(db, baseRoot)

	snaps := &Tree{
		layers: map[common.Hash]snapshot{
			baseRoot: &diskLayer{
				diskdb: db,
				cache:  fastcache.New(500 * 1024),
				root:   baseRoot,
			},
		},
	}
	// Test some different seek positions
	type testcase struct {
		pos    byte
		expkey byte
	}
	var cases = []testcase{
		{0xff, 0x55}, // this should exit immediately without checking key
		{0x01, 0x02},
		{0xfe, 0xfe},
		{0xfd, 0xfe},
		{0x00, 0x00},
	}
	for i, tc := range cases {
		it, err := snaps.AccountIterator(baseRoot, common.Hash{tc.pos})
		if err != nil {
			t.Fatalf("case %d, error: %v", i, err)
		}
		count := 0
		for it.Next() {
			k, v, err := it.Hash()[0], it.Account()[0], it.Error()
			if err != nil {
				t.Fatalf("test %d, item %d, error: %v", i, count, err)
			}
			// First item in iterator should have the expected key
			if count == 0 && k != tc.expkey {
				t.Fatalf("test %d, item %d, got %v exp %v", i, count, k, tc.expkey)
			}
			count++
			if v != k {
				t.Fatalf("test %d, item %d, value wrong, got %v exp %v", i, count, v, k)
			}
		}
	}
}<|MERGE_RESOLUTION|>--- conflicted
+++ resolved
@@ -515,11 +515,8 @@
 func TestDiskSeek(t *testing.T) {
 	// Create some accounts in the disk layer
 	db := rawdb.NewMemoryDatabase()
-<<<<<<< HEAD
-=======
 	defer db.Close()
 
->>>>>>> bed84606
 	// Fill even keys [0,2,4...]
 	for i := 0; i < 0xff; i += 2 {
 		acc := common.Hash{byte(i)}
