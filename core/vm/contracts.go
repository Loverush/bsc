// Copyright 2014 The go-ethereum Authors
// This file is part of the go-ethereum library.
//
// The go-ethereum library is free software: you can redistribute it and/or modify
// it under the terms of the GNU Lesser General Public License as published by
// the Free Software Foundation, either version 3 of the License, or
// (at your option) any later version.
//
// The go-ethereum library is distributed in the hope that it will be useful,
// but WITHOUT ANY WARRANTY; without even the implied warranty of
// MERCHANTABILITY or FITNESS FOR A PARTICULAR PURPOSE. See the
// GNU Lesser General Public License for more details.
//
// You should have received a copy of the GNU Lesser General Public License
// along with the go-ethereum library. If not, see <http://www.gnu.org/licenses/>.

package vm

import (
	"crypto/sha256"
	"encoding/binary"
	"errors"
	"math/big"

	"github.com/prysmaticlabs/prysm/v3/crypto/bls"
	"golang.org/x/crypto/ripemd160"

	"github.com/ethereum/go-ethereum/common"
	"github.com/ethereum/go-ethereum/common/math"
	"github.com/ethereum/go-ethereum/crypto"
	"github.com/ethereum/go-ethereum/crypto/blake2b"
	"github.com/ethereum/go-ethereum/crypto/bls12381"
	"github.com/ethereum/go-ethereum/crypto/bn256"
	"github.com/ethereum/go-ethereum/log"
	"github.com/ethereum/go-ethereum/params"
)

// PrecompiledContract is the basic interface for native Go contracts. The implementation
// requires a deterministic gas count based on the input size of the Run method of the
// contract.
type PrecompiledContract interface {
	RequiredGas(input []byte) uint64  // RequiredPrice calculates the contract gas use
	Run(input []byte) ([]byte, error) // Run runs the precompiled contract
}

// PrecompiledContractsHomestead contains the default set of pre-compiled Ethereum
// contracts used in the Frontier and Homestead releases.
var PrecompiledContractsHomestead = map[common.Address]PrecompiledContract{
	common.BytesToAddress([]byte{1}): &ecrecover{},
	common.BytesToAddress([]byte{2}): &sha256hash{},
	common.BytesToAddress([]byte{3}): &ripemd160hash{},
	common.BytesToAddress([]byte{4}): &dataCopy{},
}

// PrecompiledContractsByzantium contains the default set of pre-compiled Ethereum
// contracts used in the Byzantium release.
var PrecompiledContractsByzantium = map[common.Address]PrecompiledContract{
	common.BytesToAddress([]byte{1}): &ecrecover{},
	common.BytesToAddress([]byte{2}): &sha256hash{},
	common.BytesToAddress([]byte{3}): &ripemd160hash{},
	common.BytesToAddress([]byte{4}): &dataCopy{},
	common.BytesToAddress([]byte{5}): &bigModExp{eip2565: false},
	common.BytesToAddress([]byte{6}): &bn256AddByzantium{},
	common.BytesToAddress([]byte{7}): &bn256ScalarMulByzantium{},
	common.BytesToAddress([]byte{8}): &bn256PairingByzantium{},
}

// PrecompiledContractsIstanbul contains the default set of pre-compiled Ethereum
// contracts used in the Istanbul release.
var PrecompiledContractsIstanbul = map[common.Address]PrecompiledContract{
	common.BytesToAddress([]byte{1}): &ecrecover{},
	common.BytesToAddress([]byte{2}): &sha256hash{},
	common.BytesToAddress([]byte{3}): &ripemd160hash{},
	common.BytesToAddress([]byte{4}): &dataCopy{},
	common.BytesToAddress([]byte{5}): &bigModExp{},
	common.BytesToAddress([]byte{6}): &bn256AddIstanbul{},
	common.BytesToAddress([]byte{7}): &bn256ScalarMulIstanbul{},
	common.BytesToAddress([]byte{8}): &bn256PairingIstanbul{},
	common.BytesToAddress([]byte{9}): &blake2F{},

	common.BytesToAddress([]byte{100}): &tmHeaderValidate{},
	common.BytesToAddress([]byte{101}): &iavlMerkleProofValidate{},
}

var PrecompiledContractsNano = map[common.Address]PrecompiledContract{
	common.BytesToAddress([]byte{1}): &ecrecover{},
	common.BytesToAddress([]byte{2}): &sha256hash{},
	common.BytesToAddress([]byte{3}): &ripemd160hash{},
	common.BytesToAddress([]byte{4}): &dataCopy{},
	common.BytesToAddress([]byte{5}): &bigModExp{},
	common.BytesToAddress([]byte{6}): &bn256AddIstanbul{},
	common.BytesToAddress([]byte{7}): &bn256ScalarMulIstanbul{},
	common.BytesToAddress([]byte{8}): &bn256PairingIstanbul{},
	common.BytesToAddress([]byte{9}): &blake2F{},

	common.BytesToAddress([]byte{100}): &tmHeaderValidateNano{},
	common.BytesToAddress([]byte{101}): &iavlMerkleProofValidateNano{},
}

var PrecompiledContractsMoran = map[common.Address]PrecompiledContract{
	common.BytesToAddress([]byte{1}): &ecrecover{},
	common.BytesToAddress([]byte{2}): &sha256hash{},
	common.BytesToAddress([]byte{3}): &ripemd160hash{},
	common.BytesToAddress([]byte{4}): &dataCopy{},
	common.BytesToAddress([]byte{5}): &bigModExp{},
	common.BytesToAddress([]byte{6}): &bn256AddIstanbul{},
	common.BytesToAddress([]byte{7}): &bn256ScalarMulIstanbul{},
	common.BytesToAddress([]byte{8}): &bn256PairingIstanbul{},
	common.BytesToAddress([]byte{9}): &blake2F{},

	common.BytesToAddress([]byte{100}): &tmHeaderValidate{},
	common.BytesToAddress([]byte{101}): &iavlMerkleProofValidateMoran{},
}

var PrecompiledContractsPlanck = map[common.Address]PrecompiledContract{
	common.BytesToAddress([]byte{1}): &ecrecover{},
	common.BytesToAddress([]byte{2}): &sha256hash{},
	common.BytesToAddress([]byte{3}): &ripemd160hash{},
	common.BytesToAddress([]byte{4}): &dataCopy{},
	common.BytesToAddress([]byte{5}): &bigModExp{},
	common.BytesToAddress([]byte{6}): &bn256AddIstanbul{},
	common.BytesToAddress([]byte{7}): &bn256ScalarMulIstanbul{},
	common.BytesToAddress([]byte{8}): &bn256PairingIstanbul{},
	common.BytesToAddress([]byte{9}): &blake2F{},

	common.BytesToAddress([]byte{100}): &tmHeaderValidate{},
	common.BytesToAddress([]byte{101}): &iavlMerkleProofValidatePlanck{},
}

// PrecompiledContractsBerlin contains the default set of pre-compiled Ethereum
// contracts used in the Berlin release.
var PrecompiledContractsBerlin = map[common.Address]PrecompiledContract{
	common.BytesToAddress([]byte{1}): &ecrecover{},
	common.BytesToAddress([]byte{2}): &sha256hash{},
	common.BytesToAddress([]byte{3}): &ripemd160hash{},
	common.BytesToAddress([]byte{4}): &dataCopy{},
	common.BytesToAddress([]byte{5}): &bigModExp{eip2565: true},
	common.BytesToAddress([]byte{6}): &bn256AddIstanbul{},
	common.BytesToAddress([]byte{7}): &bn256ScalarMulIstanbul{},
	common.BytesToAddress([]byte{8}): &bn256PairingIstanbul{},
	common.BytesToAddress([]byte{9}): &blake2F{},
}

// PrecompiledContractsBoneh contains the default set of pre-compiled Ethereum
// contracts used in the Boneh release.
var PrecompiledContractsBoneh = map[common.Address]PrecompiledContract{
	common.BytesToAddress([]byte{1}): &ecrecover{},
	common.BytesToAddress([]byte{2}): &sha256hash{},
	common.BytesToAddress([]byte{3}): &ripemd160hash{},
	common.BytesToAddress([]byte{4}): &dataCopy{},
	common.BytesToAddress([]byte{5}): &bigModExp{eip2565: true},
	common.BytesToAddress([]byte{6}): &bn256AddIstanbul{},
	common.BytesToAddress([]byte{7}): &bn256ScalarMulIstanbul{},
	common.BytesToAddress([]byte{8}): &bn256PairingIstanbul{},
	common.BytesToAddress([]byte{9}): &blake2F{},

	common.BytesToAddress([]byte{100}): &tmHeaderValidate{},
	common.BytesToAddress([]byte{101}): &iavlMerkleProofValidate{},
	common.BytesToAddress([]byte{102}): &blsSignatureVerify{},
}

// PrecompiledContractsBLS contains the set of pre-compiled Ethereum
// contracts specified in EIP-2537. These are exported for testing purposes.
var PrecompiledContractsBLS = map[common.Address]PrecompiledContract{
	common.BytesToAddress([]byte{10}): &bls12381G1Add{},
	common.BytesToAddress([]byte{11}): &bls12381G1Mul{},
	common.BytesToAddress([]byte{12}): &bls12381G1MultiExp{},
	common.BytesToAddress([]byte{13}): &bls12381G2Add{},
	common.BytesToAddress([]byte{14}): &bls12381G2Mul{},
	common.BytesToAddress([]byte{15}): &bls12381G2MultiExp{},
	common.BytesToAddress([]byte{16}): &bls12381Pairing{},
	common.BytesToAddress([]byte{17}): &bls12381MapG1{},
	common.BytesToAddress([]byte{18}): &bls12381MapG2{},
}

var (
<<<<<<< HEAD
	PrecompiledAddressesBoneh     []common.Address
=======
	PrecompiledAddressesPlanck    []common.Address
>>>>>>> ece84d4d
	PrecompiledAddressesMoran     []common.Address
	PrecompiledAddressesNano      []common.Address
	PrecompiledAddressesBerlin    []common.Address
	PrecompiledAddressesIstanbul  []common.Address
	PrecompiledAddressesByzantium []common.Address
	PrecompiledAddressesHomestead []common.Address
)

func init() {
	for k := range PrecompiledContractsHomestead {
		PrecompiledAddressesHomestead = append(PrecompiledAddressesHomestead, k)
	}
	for k := range PrecompiledContractsByzantium {
		PrecompiledAddressesByzantium = append(PrecompiledAddressesByzantium, k)
	}
	for k := range PrecompiledContractsIstanbul {
		PrecompiledAddressesIstanbul = append(PrecompiledAddressesIstanbul, k)
	}
	for k := range PrecompiledContractsBerlin {
		PrecompiledAddressesBerlin = append(PrecompiledAddressesBerlin, k)
	}
	for k := range PrecompiledContractsNano {
		PrecompiledAddressesNano = append(PrecompiledAddressesNano, k)
	}
	for k := range PrecompiledContractsMoran {
		PrecompiledAddressesMoran = append(PrecompiledAddressesMoran, k)
	}
<<<<<<< HEAD
	for k := range PrecompiledContractsBoneh {
		PrecompiledAddressesBoneh = append(PrecompiledAddressesBoneh, k)
=======
	for k := range PrecompiledContractsPlanck {
		PrecompiledAddressesPlanck = append(PrecompiledAddressesPlanck, k)
>>>>>>> ece84d4d
	}
}

// ActivePrecompiles returns the precompiles enabled with the current configuration.
func ActivePrecompiles(rules params.Rules) []common.Address {
	switch {
<<<<<<< HEAD
	case rules.IsBoneh:
		return PrecompiledAddressesBoneh
=======
	case rules.IsPlanck:
		return PrecompiledAddressesPlanck
>>>>>>> ece84d4d
	case rules.IsMoran:
		return PrecompiledAddressesMoran
	case rules.IsNano:
		return PrecompiledAddressesNano
	case rules.IsBerlin:
		return PrecompiledAddressesBerlin
	case rules.IsIstanbul:
		return PrecompiledAddressesIstanbul
	case rules.IsByzantium:
		return PrecompiledAddressesByzantium
	default:
		return PrecompiledAddressesHomestead
	}
}

// RunPrecompiledContract runs and evaluates the output of a precompiled contract.
// It returns
// - the returned bytes,
// - the _remaining_ gas,
// - any error that occurred
func RunPrecompiledContract(p PrecompiledContract, input []byte, suppliedGas uint64) (ret []byte, remainingGas uint64, err error) {
	gasCost := p.RequiredGas(input)
	if suppliedGas < gasCost {
		return nil, 0, ErrOutOfGas
	}
	suppliedGas -= gasCost
	output, err := p.Run(input)
	return output, suppliedGas, err
}

// ECRECOVER implemented as a native contract.
type ecrecover struct{}

func (c *ecrecover) RequiredGas(input []byte) uint64 {
	return params.EcrecoverGas
}

func (c *ecrecover) Run(input []byte) ([]byte, error) {
	const ecRecoverInputLength = 128

	input = common.RightPadBytes(input, ecRecoverInputLength)
	// "input" is (hash, v, r, s), each 32 bytes
	// but for ecrecover we want (r, s, v)

	r := new(big.Int).SetBytes(input[64:96])
	s := new(big.Int).SetBytes(input[96:128])
	v := input[63] - 27

	// tighter sig s values input homestead only apply to tx sigs
	if !allZero(input[32:63]) || !crypto.ValidateSignatureValues(v, r, s, false) {
		return nil, nil
	}
	// We must make sure not to modify the 'input', so placing the 'v' along with
	// the signature needs to be done on a new allocation
	sig := make([]byte, 65)
	copy(sig, input[64:128])
	sig[64] = v
	// v needs to be at the end for libsecp256k1
	pubKey, err := crypto.Ecrecover(input[:32], sig)
	// make sure the public key is a valid one
	if err != nil {
		return nil, nil
	}

	// the first byte of pubkey is bitcoin heritage
	return common.LeftPadBytes(crypto.Keccak256(pubKey[1:])[12:], 32), nil
}

// SHA256 implemented as a native contract.
type sha256hash struct{}

// RequiredGas returns the gas required to execute the pre-compiled contract.
//
// This method does not require any overflow checking as the input size gas costs
// required for anything significant is so high it's impossible to pay for.
func (c *sha256hash) RequiredGas(input []byte) uint64 {
	return uint64(len(input)+31)/32*params.Sha256PerWordGas + params.Sha256BaseGas
}

func (c *sha256hash) Run(input []byte) ([]byte, error) {
	h := sha256.Sum256(input)
	return h[:], nil
}

// RIPEMD160 implemented as a native contract.
type ripemd160hash struct{}

// RequiredGas returns the gas required to execute the pre-compiled contract.
//
// This method does not require any overflow checking as the input size gas costs
// required for anything significant is so high it's impossible to pay for.
func (c *ripemd160hash) RequiredGas(input []byte) uint64 {
	return uint64(len(input)+31)/32*params.Ripemd160PerWordGas + params.Ripemd160BaseGas
}

func (c *ripemd160hash) Run(input []byte) ([]byte, error) {
	ripemd := ripemd160.New()
	ripemd.Write(input)
	return common.LeftPadBytes(ripemd.Sum(nil), 32), nil
}

// data copy implemented as a native contract.
type dataCopy struct{}

// RequiredGas returns the gas required to execute the pre-compiled contract.
//
// This method does not require any overflow checking as the input size gas costs
// required for anything significant is so high it's impossible to pay for.
func (c *dataCopy) RequiredGas(input []byte) uint64 {
	return uint64(len(input)+31)/32*params.IdentityPerWordGas + params.IdentityBaseGas
}

func (c *dataCopy) Run(in []byte) ([]byte, error) {
	return in, nil
}

// bigModExp implements a native big integer exponential modular operation.
type bigModExp struct {
	eip2565 bool
}

var (
	big0      = big.NewInt(0)
	big1      = big.NewInt(1)
	big3      = big.NewInt(3)
	big4      = big.NewInt(4)
	big7      = big.NewInt(7)
	big8      = big.NewInt(8)
	big16     = big.NewInt(16)
	big20     = big.NewInt(20)
	big32     = big.NewInt(32)
	big64     = big.NewInt(64)
	big96     = big.NewInt(96)
	big480    = big.NewInt(480)
	big1024   = big.NewInt(1024)
	big3072   = big.NewInt(3072)
	big199680 = big.NewInt(199680)
)

// modexpMultComplexity implements bigModexp multComplexity formula, as defined in EIP-198
//
// def mult_complexity(x):
//
//	if x <= 64: return x ** 2
//	elif x <= 1024: return x ** 2 // 4 + 96 * x - 3072
//	else: return x ** 2 // 16 + 480 * x - 199680
//
// where is x is max(length_of_MODULUS, length_of_BASE)
func modexpMultComplexity(x *big.Int) *big.Int {
	switch {
	case x.Cmp(big64) <= 0:
		x.Mul(x, x) // x ** 2
	case x.Cmp(big1024) <= 0:
		// (x ** 2 // 4 ) + ( 96 * x - 3072)
		x = new(big.Int).Add(
			new(big.Int).Div(new(big.Int).Mul(x, x), big4),
			new(big.Int).Sub(new(big.Int).Mul(big96, x), big3072),
		)
	default:
		// (x ** 2 // 16) + (480 * x - 199680)
		x = new(big.Int).Add(
			new(big.Int).Div(new(big.Int).Mul(x, x), big16),
			new(big.Int).Sub(new(big.Int).Mul(big480, x), big199680),
		)
	}
	return x
}

// RequiredGas returns the gas required to execute the pre-compiled contract.
func (c *bigModExp) RequiredGas(input []byte) uint64 {
	var (
		baseLen = new(big.Int).SetBytes(getData(input, 0, 32))
		expLen  = new(big.Int).SetBytes(getData(input, 32, 32))
		modLen  = new(big.Int).SetBytes(getData(input, 64, 32))
	)
	if len(input) > 96 {
		input = input[96:]
	} else {
		input = input[:0]
	}
	// Retrieve the head 32 bytes of exp for the adjusted exponent length
	var expHead *big.Int
	if big.NewInt(int64(len(input))).Cmp(baseLen) <= 0 {
		expHead = new(big.Int)
	} else {
		if expLen.Cmp(big32) > 0 {
			expHead = new(big.Int).SetBytes(getData(input, baseLen.Uint64(), 32))
		} else {
			expHead = new(big.Int).SetBytes(getData(input, baseLen.Uint64(), expLen.Uint64()))
		}
	}
	// Calculate the adjusted exponent length
	var msb int
	if bitlen := expHead.BitLen(); bitlen > 0 {
		msb = bitlen - 1
	}
	adjExpLen := new(big.Int)
	if expLen.Cmp(big32) > 0 {
		adjExpLen.Sub(expLen, big32)
		adjExpLen.Mul(big8, adjExpLen)
	}
	adjExpLen.Add(adjExpLen, big.NewInt(int64(msb)))
	// Calculate the gas cost of the operation
	gas := new(big.Int).Set(math.BigMax(modLen, baseLen))
	if c.eip2565 {
		// EIP-2565 has three changes
		// 1. Different multComplexity (inlined here)
		// in EIP-2565 (https://eips.ethereum.org/EIPS/eip-2565):
		//
		// def mult_complexity(x):
		//    ceiling(x/8)^2
		//
		// where is x is max(length_of_MODULUS, length_of_BASE)
		gas = gas.Add(gas, big7)
		gas = gas.Div(gas, big8)
		gas.Mul(gas, gas)

		gas.Mul(gas, math.BigMax(adjExpLen, big1))
		// 2. Different divisor (`GQUADDIVISOR`) (3)
		gas.Div(gas, big3)
		if gas.BitLen() > 64 {
			return math.MaxUint64
		}
		// 3. Minimum price of 200 gas
		if gas.Uint64() < 200 {
			return 200
		}
		return gas.Uint64()
	}
	gas = modexpMultComplexity(gas)
	gas.Mul(gas, math.BigMax(adjExpLen, big1))
	gas.Div(gas, big20)

	if gas.BitLen() > 64 {
		return math.MaxUint64
	}
	return gas.Uint64()
}

func (c *bigModExp) Run(input []byte) ([]byte, error) {
	var (
		baseLen = new(big.Int).SetBytes(getData(input, 0, 32)).Uint64()
		expLen  = new(big.Int).SetBytes(getData(input, 32, 32)).Uint64()
		modLen  = new(big.Int).SetBytes(getData(input, 64, 32)).Uint64()
	)
	if len(input) > 96 {
		input = input[96:]
	} else {
		input = input[:0]
	}
	// Handle a special case when both the base and mod length is zero
	if baseLen == 0 && modLen == 0 {
		return []byte{}, nil
	}
	// Retrieve the operands and execute the exponentiation
	var (
		base = new(big.Int).SetBytes(getData(input, 0, baseLen))
		exp  = new(big.Int).SetBytes(getData(input, baseLen, expLen))
		mod  = new(big.Int).SetBytes(getData(input, baseLen+expLen, modLen))
	)
	if mod.BitLen() == 0 {
		// Modulo 0 is undefined, return zero
		return common.LeftPadBytes([]byte{}, int(modLen)), nil
	}
	return common.LeftPadBytes(base.Exp(base, exp, mod).Bytes(), int(modLen)), nil
}

// newCurvePoint unmarshals a binary blob into a bn256 elliptic curve point,
// returning it, or an error if the point is invalid.
func newCurvePoint(blob []byte) (*bn256.G1, error) {
	p := new(bn256.G1)
	if _, err := p.Unmarshal(blob); err != nil {
		return nil, err
	}
	return p, nil
}

// newTwistPoint unmarshals a binary blob into a bn256 elliptic curve point,
// returning it, or an error if the point is invalid.
func newTwistPoint(blob []byte) (*bn256.G2, error) {
	p := new(bn256.G2)
	if _, err := p.Unmarshal(blob); err != nil {
		return nil, err
	}
	return p, nil
}

// runBn256Add implements the Bn256Add precompile, referenced by both
// Byzantium and Istanbul operations.
func runBn256Add(input []byte) ([]byte, error) {
	x, err := newCurvePoint(getData(input, 0, 64))
	if err != nil {
		return nil, err
	}
	y, err := newCurvePoint(getData(input, 64, 64))
	if err != nil {
		return nil, err
	}
	res := new(bn256.G1)
	res.Add(x, y)
	return res.Marshal(), nil
}

// bn256Add implements a native elliptic curve point addition conforming to
// Istanbul consensus rules.
type bn256AddIstanbul struct{}

// RequiredGas returns the gas required to execute the pre-compiled contract.
func (c *bn256AddIstanbul) RequiredGas(input []byte) uint64 {
	return params.Bn256AddGasIstanbul
}

func (c *bn256AddIstanbul) Run(input []byte) ([]byte, error) {
	return runBn256Add(input)
}

// bn256AddByzantium implements a native elliptic curve point addition
// conforming to Byzantium consensus rules.
type bn256AddByzantium struct{}

// RequiredGas returns the gas required to execute the pre-compiled contract.
func (c *bn256AddByzantium) RequiredGas(input []byte) uint64 {
	return params.Bn256AddGasByzantium
}

func (c *bn256AddByzantium) Run(input []byte) ([]byte, error) {
	return runBn256Add(input)
}

// runBn256ScalarMul implements the Bn256ScalarMul precompile, referenced by
// both Byzantium and Istanbul operations.
func runBn256ScalarMul(input []byte) ([]byte, error) {
	p, err := newCurvePoint(getData(input, 0, 64))
	if err != nil {
		return nil, err
	}
	res := new(bn256.G1)
	res.ScalarMult(p, new(big.Int).SetBytes(getData(input, 64, 32)))
	return res.Marshal(), nil
}

// bn256ScalarMulIstanbul implements a native elliptic curve scalar
// multiplication conforming to Istanbul consensus rules.
type bn256ScalarMulIstanbul struct{}

// RequiredGas returns the gas required to execute the pre-compiled contract.
func (c *bn256ScalarMulIstanbul) RequiredGas(input []byte) uint64 {
	return params.Bn256ScalarMulGasIstanbul
}

func (c *bn256ScalarMulIstanbul) Run(input []byte) ([]byte, error) {
	return runBn256ScalarMul(input)
}

// bn256ScalarMulByzantium implements a native elliptic curve scalar
// multiplication conforming to Byzantium consensus rules.
type bn256ScalarMulByzantium struct{}

// RequiredGas returns the gas required to execute the pre-compiled contract.
func (c *bn256ScalarMulByzantium) RequiredGas(input []byte) uint64 {
	return params.Bn256ScalarMulGasByzantium
}

func (c *bn256ScalarMulByzantium) Run(input []byte) ([]byte, error) {
	return runBn256ScalarMul(input)
}

var (
	// true32Byte is returned if the bn256 pairing check succeeds.
	true32Byte = []byte{0, 0, 0, 0, 0, 0, 0, 0, 0, 0, 0, 0, 0, 0, 0, 0, 0, 0, 0, 0, 0, 0, 0, 0, 0, 0, 0, 0, 0, 0, 0, 1}

	// false32Byte is returned if the bn256 pairing check fails.
	false32Byte = make([]byte, 32)

	// errBadPairingInput is returned if the bn256 pairing input is invalid.
	errBadPairingInput = errors.New("bad elliptic curve pairing size")
)

// runBn256Pairing implements the Bn256Pairing precompile, referenced by both
// Byzantium and Istanbul operations.
func runBn256Pairing(input []byte) ([]byte, error) {
	// Handle some corner cases cheaply
	if len(input)%192 > 0 {
		return nil, errBadPairingInput
	}
	// Convert the input into a set of coordinates
	var (
		cs []*bn256.G1
		ts []*bn256.G2
	)
	for i := 0; i < len(input); i += 192 {
		c, err := newCurvePoint(input[i : i+64])
		if err != nil {
			return nil, err
		}
		t, err := newTwistPoint(input[i+64 : i+192])
		if err != nil {
			return nil, err
		}
		cs = append(cs, c)
		ts = append(ts, t)
	}
	// Execute the pairing checks and return the results
	if bn256.PairingCheck(cs, ts) {
		return true32Byte, nil
	}
	return false32Byte, nil
}

// bn256PairingIstanbul implements a pairing pre-compile for the bn256 curve
// conforming to Istanbul consensus rules.
type bn256PairingIstanbul struct{}

// RequiredGas returns the gas required to execute the pre-compiled contract.
func (c *bn256PairingIstanbul) RequiredGas(input []byte) uint64 {
	return params.Bn256PairingBaseGasIstanbul + uint64(len(input)/192)*params.Bn256PairingPerPointGasIstanbul
}

func (c *bn256PairingIstanbul) Run(input []byte) ([]byte, error) {
	return runBn256Pairing(input)
}

// bn256PairingByzantium implements a pairing pre-compile for the bn256 curve
// conforming to Byzantium consensus rules.
type bn256PairingByzantium struct{}

// RequiredGas returns the gas required to execute the pre-compiled contract.
func (c *bn256PairingByzantium) RequiredGas(input []byte) uint64 {
	return params.Bn256PairingBaseGasByzantium + uint64(len(input)/192)*params.Bn256PairingPerPointGasByzantium
}

func (c *bn256PairingByzantium) Run(input []byte) ([]byte, error) {
	return runBn256Pairing(input)
}

type blake2F struct{}

func (c *blake2F) RequiredGas(input []byte) uint64 {
	// If the input is malformed, we can't calculate the gas, return 0 and let the
	// actual call choke and fault.
	if len(input) != blake2FInputLength {
		return 0
	}
	return uint64(binary.BigEndian.Uint32(input[0:4]))
}

const (
	blake2FInputLength        = 213
	blake2FFinalBlockBytes    = byte(1)
	blake2FNonFinalBlockBytes = byte(0)
)

var (
	errBlake2FInvalidInputLength = errors.New("invalid input length")
	errBlake2FInvalidFinalFlag   = errors.New("invalid final flag")
)

func (c *blake2F) Run(input []byte) ([]byte, error) {
	// Make sure the input is valid (correct length and final flag)
	if len(input) != blake2FInputLength {
		return nil, errBlake2FInvalidInputLength
	}
	if input[212] != blake2FNonFinalBlockBytes && input[212] != blake2FFinalBlockBytes {
		return nil, errBlake2FInvalidFinalFlag
	}
	// Parse the input into the Blake2b call parameters
	var (
		rounds = binary.BigEndian.Uint32(input[0:4])
		final  = input[212] == blake2FFinalBlockBytes

		h [8]uint64
		m [16]uint64
		t [2]uint64
	)
	for i := 0; i < 8; i++ {
		offset := 4 + i*8
		h[i] = binary.LittleEndian.Uint64(input[offset : offset+8])
	}
	for i := 0; i < 16; i++ {
		offset := 68 + i*8
		m[i] = binary.LittleEndian.Uint64(input[offset : offset+8])
	}
	t[0] = binary.LittleEndian.Uint64(input[196:204])
	t[1] = binary.LittleEndian.Uint64(input[204:212])

	// Execute the compression function, extract and return the result
	blake2b.F(&h, m, t, final, rounds)

	output := make([]byte, 64)
	for i := 0; i < 8; i++ {
		offset := i * 8
		binary.LittleEndian.PutUint64(output[offset:offset+8], h[i])
	}
	return output, nil
}

var (
	errBLS12381InvalidInputLength          = errors.New("invalid input length")
	errBLS12381InvalidFieldElementTopBytes = errors.New("invalid field element top bytes")
	errBLS12381G1PointSubgroup             = errors.New("g1 point is not on correct subgroup")
	errBLS12381G2PointSubgroup             = errors.New("g2 point is not on correct subgroup")
)

// bls12381G1Add implements EIP-2537 G1Add precompile.
type bls12381G1Add struct{}

// RequiredGas returns the gas required to execute the pre-compiled contract.
func (c *bls12381G1Add) RequiredGas(input []byte) uint64 {
	return params.Bls12381G1AddGas
}

func (c *bls12381G1Add) Run(input []byte) ([]byte, error) {
	// Implements EIP-2537 G1Add precompile.
	// > G1 addition call expects `256` bytes as an input that is interpreted as byte concatenation of two G1 points (`128` bytes each).
	// > Output is an encoding of addition operation result - single G1 point (`128` bytes).
	if len(input) != 256 {
		return nil, errBLS12381InvalidInputLength
	}
	var err error
	var p0, p1 *bls12381.PointG1

	// Initialize G1
	g := bls12381.NewG1()

	// Decode G1 point p_0
	if p0, err = g.DecodePoint(input[:128]); err != nil {
		return nil, err
	}
	// Decode G1 point p_1
	if p1, err = g.DecodePoint(input[128:]); err != nil {
		return nil, err
	}

	// Compute r = p_0 + p_1
	r := g.New()
	g.Add(r, p0, p1)

	// Encode the G1 point result into 128 bytes
	return g.EncodePoint(r), nil
}

// bls12381G1Mul implements EIP-2537 G1Mul precompile.
type bls12381G1Mul struct{}

// RequiredGas returns the gas required to execute the pre-compiled contract.
func (c *bls12381G1Mul) RequiredGas(input []byte) uint64 {
	return params.Bls12381G1MulGas
}

func (c *bls12381G1Mul) Run(input []byte) ([]byte, error) {
	// Implements EIP-2537 G1Mul precompile.
	// > G1 multiplication call expects `160` bytes as an input that is interpreted as byte concatenation of encoding of G1 point (`128` bytes) and encoding of a scalar value (`32` bytes).
	// > Output is an encoding of multiplication operation result - single G1 point (`128` bytes).
	if len(input) != 160 {
		return nil, errBLS12381InvalidInputLength
	}
	var err error
	var p0 *bls12381.PointG1

	// Initialize G1
	g := bls12381.NewG1()

	// Decode G1 point
	if p0, err = g.DecodePoint(input[:128]); err != nil {
		return nil, err
	}
	// Decode scalar value
	e := new(big.Int).SetBytes(input[128:])

	// Compute r = e * p_0
	r := g.New()
	g.MulScalar(r, p0, e)

	// Encode the G1 point into 128 bytes
	return g.EncodePoint(r), nil
}

// bls12381G1MultiExp implements EIP-2537 G1MultiExp precompile.
type bls12381G1MultiExp struct{}

// RequiredGas returns the gas required to execute the pre-compiled contract.
func (c *bls12381G1MultiExp) RequiredGas(input []byte) uint64 {
	// Calculate G1 point, scalar value pair length
	k := len(input) / 160
	if k == 0 {
		// Return 0 gas for small input length
		return 0
	}
	// Lookup discount value for G1 point, scalar value pair length
	var discount uint64
	if dLen := len(params.Bls12381MultiExpDiscountTable); k < dLen {
		discount = params.Bls12381MultiExpDiscountTable[k-1]
	} else {
		discount = params.Bls12381MultiExpDiscountTable[dLen-1]
	}
	// Calculate gas and return the result
	return (uint64(k) * params.Bls12381G1MulGas * discount) / 1000
}

func (c *bls12381G1MultiExp) Run(input []byte) ([]byte, error) {
	// Implements EIP-2537 G1MultiExp precompile.
	// G1 multiplication call expects `160*k` bytes as an input that is interpreted as byte concatenation of `k` slices each of them being a byte concatenation of encoding of G1 point (`128` bytes) and encoding of a scalar value (`32` bytes).
	// Output is an encoding of multiexponentiation operation result - single G1 point (`128` bytes).
	k := len(input) / 160
	if len(input) == 0 || len(input)%160 != 0 {
		return nil, errBLS12381InvalidInputLength
	}
	var err error
	points := make([]*bls12381.PointG1, k)
	scalars := make([]*big.Int, k)

	// Initialize G1
	g := bls12381.NewG1()

	// Decode point scalar pairs
	for i := 0; i < k; i++ {
		off := 160 * i
		t0, t1, t2 := off, off+128, off+160
		// Decode G1 point
		if points[i], err = g.DecodePoint(input[t0:t1]); err != nil {
			return nil, err
		}
		// Decode scalar value
		scalars[i] = new(big.Int).SetBytes(input[t1:t2])
	}

	// Compute r = e_0 * p_0 + e_1 * p_1 + ... + e_(k-1) * p_(k-1)
	r := g.New()
	g.MultiExp(r, points, scalars)

	// Encode the G1 point to 128 bytes
	return g.EncodePoint(r), nil
}

// bls12381G2Add implements EIP-2537 G2Add precompile.
type bls12381G2Add struct{}

// RequiredGas returns the gas required to execute the pre-compiled contract.
func (c *bls12381G2Add) RequiredGas(input []byte) uint64 {
	return params.Bls12381G2AddGas
}

func (c *bls12381G2Add) Run(input []byte) ([]byte, error) {
	// Implements EIP-2537 G2Add precompile.
	// > G2 addition call expects `512` bytes as an input that is interpreted as byte concatenation of two G2 points (`256` bytes each).
	// > Output is an encoding of addition operation result - single G2 point (`256` bytes).
	if len(input) != 512 {
		return nil, errBLS12381InvalidInputLength
	}
	var err error
	var p0, p1 *bls12381.PointG2

	// Initialize G2
	g := bls12381.NewG2()
	r := g.New()

	// Decode G2 point p_0
	if p0, err = g.DecodePoint(input[:256]); err != nil {
		return nil, err
	}
	// Decode G2 point p_1
	if p1, err = g.DecodePoint(input[256:]); err != nil {
		return nil, err
	}

	// Compute r = p_0 + p_1
	g.Add(r, p0, p1)

	// Encode the G2 point into 256 bytes
	return g.EncodePoint(r), nil
}

// bls12381G2Mul implements EIP-2537 G2Mul precompile.
type bls12381G2Mul struct{}

// RequiredGas returns the gas required to execute the pre-compiled contract.
func (c *bls12381G2Mul) RequiredGas(input []byte) uint64 {
	return params.Bls12381G2MulGas
}

func (c *bls12381G2Mul) Run(input []byte) ([]byte, error) {
	// Implements EIP-2537 G2MUL precompile logic.
	// > G2 multiplication call expects `288` bytes as an input that is interpreted as byte concatenation of encoding of G2 point (`256` bytes) and encoding of a scalar value (`32` bytes).
	// > Output is an encoding of multiplication operation result - single G2 point (`256` bytes).
	if len(input) != 288 {
		return nil, errBLS12381InvalidInputLength
	}
	var err error
	var p0 *bls12381.PointG2

	// Initialize G2
	g := bls12381.NewG2()

	// Decode G2 point
	if p0, err = g.DecodePoint(input[:256]); err != nil {
		return nil, err
	}
	// Decode scalar value
	e := new(big.Int).SetBytes(input[256:])

	// Compute r = e * p_0
	r := g.New()
	g.MulScalar(r, p0, e)

	// Encode the G2 point into 256 bytes
	return g.EncodePoint(r), nil
}

// bls12381G2MultiExp implements EIP-2537 G2MultiExp precompile.
type bls12381G2MultiExp struct{}

// RequiredGas returns the gas required to execute the pre-compiled contract.
func (c *bls12381G2MultiExp) RequiredGas(input []byte) uint64 {
	// Calculate G2 point, scalar value pair length
	k := len(input) / 288
	if k == 0 {
		// Return 0 gas for small input length
		return 0
	}
	// Lookup discount value for G2 point, scalar value pair length
	var discount uint64
	if dLen := len(params.Bls12381MultiExpDiscountTable); k < dLen {
		discount = params.Bls12381MultiExpDiscountTable[k-1]
	} else {
		discount = params.Bls12381MultiExpDiscountTable[dLen-1]
	}
	// Calculate gas and return the result
	return (uint64(k) * params.Bls12381G2MulGas * discount) / 1000
}

func (c *bls12381G2MultiExp) Run(input []byte) ([]byte, error) {
	// Implements EIP-2537 G2MultiExp precompile logic
	// > G2 multiplication call expects `288*k` bytes as an input that is interpreted as byte concatenation of `k` slices each of them being a byte concatenation of encoding of G2 point (`256` bytes) and encoding of a scalar value (`32` bytes).
	// > Output is an encoding of multiexponentiation operation result - single G2 point (`256` bytes).
	k := len(input) / 288
	if len(input) == 0 || len(input)%288 != 0 {
		return nil, errBLS12381InvalidInputLength
	}
	var err error
	points := make([]*bls12381.PointG2, k)
	scalars := make([]*big.Int, k)

	// Initialize G2
	g := bls12381.NewG2()

	// Decode point scalar pairs
	for i := 0; i < k; i++ {
		off := 288 * i
		t0, t1, t2 := off, off+256, off+288
		// Decode G1 point
		if points[i], err = g.DecodePoint(input[t0:t1]); err != nil {
			return nil, err
		}
		// Decode scalar value
		scalars[i] = new(big.Int).SetBytes(input[t1:t2])
	}

	// Compute r = e_0 * p_0 + e_1 * p_1 + ... + e_(k-1) * p_(k-1)
	r := g.New()
	g.MultiExp(r, points, scalars)

	// Encode the G2 point to 256 bytes.
	return g.EncodePoint(r), nil
}

// bls12381Pairing implements EIP-2537 Pairing precompile.
type bls12381Pairing struct{}

// RequiredGas returns the gas required to execute the pre-compiled contract.
func (c *bls12381Pairing) RequiredGas(input []byte) uint64 {
	return params.Bls12381PairingBaseGas + uint64(len(input)/384)*params.Bls12381PairingPerPairGas
}

func (c *bls12381Pairing) Run(input []byte) ([]byte, error) {
	// Implements EIP-2537 Pairing precompile logic.
	// > Pairing call expects `384*k` bytes as an inputs that is interpreted as byte concatenation of `k` slices. Each slice has the following structure:
	// > - `128` bytes of G1 point encoding
	// > - `256` bytes of G2 point encoding
	// > Output is a `32` bytes where last single byte is `0x01` if pairing result is equal to multiplicative identity in a pairing target field and `0x00` otherwise
	// > (which is equivalent of Big Endian encoding of Solidity values `uint256(1)` and `uin256(0)` respectively).
	k := len(input) / 384
	if len(input) == 0 || len(input)%384 != 0 {
		return nil, errBLS12381InvalidInputLength
	}

	// Initialize BLS12-381 pairing engine
	e := bls12381.NewPairingEngine()
	g1, g2 := e.G1, e.G2

	// Decode pairs
	for i := 0; i < k; i++ {
		off := 384 * i
		t0, t1, t2 := off, off+128, off+384

		// Decode G1 point
		p1, err := g1.DecodePoint(input[t0:t1])
		if err != nil {
			return nil, err
		}
		// Decode G2 point
		p2, err := g2.DecodePoint(input[t1:t2])
		if err != nil {
			return nil, err
		}

		// 'point is on curve' check already done,
		// Here we need to apply subgroup checks.
		if !g1.InCorrectSubgroup(p1) {
			return nil, errBLS12381G1PointSubgroup
		}
		if !g2.InCorrectSubgroup(p2) {
			return nil, errBLS12381G2PointSubgroup
		}

		// Update pairing engine with G1 and G2 ponits
		e.AddPair(p1, p2)
	}
	// Prepare 32 byte output
	out := make([]byte, 32)

	// Compute pairing and set the result
	if e.Check() {
		out[31] = 1
	}
	return out, nil
}

// decodeBLS12381FieldElement decodes BLS12-381 elliptic curve field element.
// Removes top 16 bytes of 64 byte input.
func decodeBLS12381FieldElement(in []byte) ([]byte, error) {
	if len(in) != 64 {
		return nil, errors.New("invalid field element length")
	}
	// check top bytes
	for i := 0; i < 16; i++ {
		if in[i] != byte(0x00) {
			return nil, errBLS12381InvalidFieldElementTopBytes
		}
	}
	out := make([]byte, 48)
	copy(out[:], in[16:])
	return out, nil
}

// bls12381MapG1 implements EIP-2537 MapG1 precompile.
type bls12381MapG1 struct{}

// RequiredGas returns the gas required to execute the pre-compiled contract.
func (c *bls12381MapG1) RequiredGas(input []byte) uint64 {
	return params.Bls12381MapG1Gas
}

func (c *bls12381MapG1) Run(input []byte) ([]byte, error) {
	// Implements EIP-2537 Map_To_G1 precompile.
	// > Field-to-curve call expects `64` bytes an an input that is interpreted as a an element of the base field.
	// > Output of this call is `128` bytes and is G1 point following respective encoding rules.
	if len(input) != 64 {
		return nil, errBLS12381InvalidInputLength
	}

	// Decode input field element
	fe, err := decodeBLS12381FieldElement(input)
	if err != nil {
		return nil, err
	}

	// Initialize G1
	g := bls12381.NewG1()

	// Compute mapping
	r, err := g.MapToCurve(fe)
	if err != nil {
		return nil, err
	}

	// Encode the G1 point to 128 bytes
	return g.EncodePoint(r), nil
}

// bls12381MapG2 implements EIP-2537 MapG2 precompile.
type bls12381MapG2 struct{}

// RequiredGas returns the gas required to execute the pre-compiled contract.
func (c *bls12381MapG2) RequiredGas(input []byte) uint64 {
	return params.Bls12381MapG2Gas
}

func (c *bls12381MapG2) Run(input []byte) ([]byte, error) {
	// Implements EIP-2537 Map_FP2_TO_G2 precompile logic.
	// > Field-to-curve call expects `128` bytes an an input that is interpreted as a an element of the quadratic extension field.
	// > Output of this call is `256` bytes and is G2 point following respective encoding rules.
	if len(input) != 128 {
		return nil, errBLS12381InvalidInputLength
	}

	// Decode input field element
	fe := make([]byte, 96)
	c0, err := decodeBLS12381FieldElement(input[:64])
	if err != nil {
		return nil, err
	}
	copy(fe[48:], c0)
	c1, err := decodeBLS12381FieldElement(input[64:])
	if err != nil {
		return nil, err
	}
	copy(fe[:48], c1)

	// Initialize G2
	g := bls12381.NewG2()

	// Compute mapping
	r, err := g.MapToCurve(fe)
	if err != nil {
		return nil, err
	}

	// Encode the G2 point to 256 bytes
	return g.EncodePoint(r), nil
}

// blsSignatureVerify implements bls signature verification precompile.
type blsSignatureVerify struct{}

const (
	msgHashLength         = uint64(32)
	signatureLength       = uint64(96)
	singleBlsPubkeyLength = uint64(48)
)

// RequiredGas returns the gas required to execute the pre-compiled contract.
func (c *blsSignatureVerify) RequiredGas(input []byte) uint64 {
	msgAndSigLength := msgHashLength + signatureLength
	inputLen := uint64(len(input))
	if inputLen <= msgAndSigLength ||
		(inputLen-msgAndSigLength)%singleBlsPubkeyLength != 0 {
		return params.BlsSignatureVerifyBaseGas
	}
	pubKeyNumber := (inputLen - msgAndSigLength) / singleBlsPubkeyLength
	return params.BlsSignatureVerifyBaseGas + pubKeyNumber*params.BlsSignatureVerifyPerKeyGas
}

// Run input:
// msg      | signature | [{bls pubkey}] |
// 32 bytes | 96 bytes  | [{48 bytes}]   |
func (c *blsSignatureVerify) Run(input []byte) ([]byte, error) {
	msgAndSigLength := msgHashLength + signatureLength
	inputLen := uint64(len(input))
	if inputLen <= msgAndSigLength ||
		(inputLen-msgAndSigLength)%singleBlsPubkeyLength != 0 {
		log.Debug("blsSignatureVerify input size wrong", "inputLen", inputLen)
		return nil, ErrExecutionReverted
	}

	var msg [32]byte
	msgBytes := getData(input, 0, msgHashLength)
	copy(msg[:], msgBytes)

	signatureBytes := getData(input, msgHashLength, signatureLength)
	sig, err := bls.SignatureFromBytes(signatureBytes)
	if err != nil {
		log.Debug("blsSignatureVerify invalid signature", "err", err)
		return nil, ErrExecutionReverted
	}

	pubKeyNumber := (inputLen - msgAndSigLength) / singleBlsPubkeyLength
	pubKeys := make([]bls.PublicKey, pubKeyNumber)
	for i := uint64(0); i < pubKeyNumber; i++ {
		pubKeyBytes := getData(input, msgAndSigLength+i*singleBlsPubkeyLength, singleBlsPubkeyLength)
		pubKey, err := bls.PublicKeyFromBytes(pubKeyBytes)
		if err != nil {
			log.Debug("blsSignatureVerify invalid pubKey", "err", err)
			return nil, ErrExecutionReverted
		}
		pubKeys[i] = pubKey
	}

	if pubKeyNumber > 1 {
		if !sig.FastAggregateVerify(pubKeys, msg) {
			return big0.Bytes(), nil
		}
	} else {
		if !sig.Verify(pubKeys[0], msgBytes) {
			return big0.Bytes(), nil
		}
	}

	return big1.Bytes(), nil
}<|MERGE_RESOLUTION|>--- conflicted
+++ resolved
@@ -174,11 +174,8 @@
 }
 
 var (
-<<<<<<< HEAD
 	PrecompiledAddressesBoneh     []common.Address
-=======
 	PrecompiledAddressesPlanck    []common.Address
->>>>>>> ece84d4d
 	PrecompiledAddressesMoran     []common.Address
 	PrecompiledAddressesNano      []common.Address
 	PrecompiledAddressesBerlin    []common.Address
@@ -206,26 +203,21 @@
 	for k := range PrecompiledContractsMoran {
 		PrecompiledAddressesMoran = append(PrecompiledAddressesMoran, k)
 	}
-<<<<<<< HEAD
+	for k := range PrecompiledContractsPlanck {
+		PrecompiledAddressesPlanck = append(PrecompiledAddressesPlanck, k)
+	}
 	for k := range PrecompiledContractsBoneh {
 		PrecompiledAddressesBoneh = append(PrecompiledAddressesBoneh, k)
-=======
-	for k := range PrecompiledContractsPlanck {
-		PrecompiledAddressesPlanck = append(PrecompiledAddressesPlanck, k)
->>>>>>> ece84d4d
 	}
 }
 
 // ActivePrecompiles returns the precompiles enabled with the current configuration.
 func ActivePrecompiles(rules params.Rules) []common.Address {
 	switch {
-<<<<<<< HEAD
 	case rules.IsBoneh:
 		return PrecompiledAddressesBoneh
-=======
 	case rules.IsPlanck:
 		return PrecompiledAddressesPlanck
->>>>>>> ece84d4d
 	case rules.IsMoran:
 		return PrecompiledAddressesMoran
 	case rules.IsNano:
