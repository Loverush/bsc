// Copyright 2015 The go-ethereum Authors
// This file is part of the go-ethereum library.
//
// The go-ethereum library is free software: you can redistribute it and/or modify
// it under the terms of the GNU Lesser General Public License as published by
// the Free Software Foundation, either version 3 of the License, or
// (at your option) any later version.
//
// The go-ethereum library is distributed in the hope that it will be useful,
// but WITHOUT ANY WARRANTY; without even the implied warranty of
// MERCHANTABILITY or FITNESS FOR A PARTICULAR PURPOSE. See the
// GNU Lesser General Public License for more details.
//
// You should have received a copy of the GNU Lesser General Public License
// along with the go-ethereum library. If not, see <http://www.gnu.org/licenses/>.

package miner

import (
	"errors"
	"fmt"
	"math/big"
	"sync"
	"sync/atomic"
	"time"

	"github.com/ethereum/go-ethereum/common"
	"github.com/ethereum/go-ethereum/consensus"
	"github.com/ethereum/go-ethereum/consensus/misc/eip1559"
<<<<<<< HEAD
	"github.com/ethereum/go-ethereum/consensus/parlia"
=======
	"github.com/ethereum/go-ethereum/consensus/misc/eip4844"
>>>>>>> 8f7eb9cc
	"github.com/ethereum/go-ethereum/core"
	"github.com/ethereum/go-ethereum/core/state"
	"github.com/ethereum/go-ethereum/core/systemcontracts"
	"github.com/ethereum/go-ethereum/core/txpool"
	"github.com/ethereum/go-ethereum/core/types"
	"github.com/ethereum/go-ethereum/core/vm"
	"github.com/ethereum/go-ethereum/event"
	"github.com/ethereum/go-ethereum/log"
	"github.com/ethereum/go-ethereum/metrics"
	"github.com/ethereum/go-ethereum/params"
	"github.com/ethereum/go-ethereum/trie"
	lru "github.com/hashicorp/golang-lru"
)

const (
	// resultQueueSize is the size of channel listening to sealing result.
	resultQueueSize = 10

	// txChanSize is the size of channel listening to NewTxsEvent.
	// The number is referenced from the size of tx pool.
	txChanSize = 4096

	// chainHeadChanSize is the size of channel listening to ChainHeadEvent.
	chainHeadChanSize = 10

	// minRecommitInterval is the minimal time interval to recreate the sealing block with
	// any newly arrived transactions.
	minRecommitInterval = 1 * time.Second

	// staleThreshold is the maximum depth of the acceptable stale block.
	staleThreshold = 11

	// the current 4 mining loops could have asynchronous risk of mining block with
	// save height, keep recently mined blocks to avoid double sign for safety,
	recentMinedCacheLimit = 20
)

var (
	writeBlockTimer    = metrics.NewRegisteredTimer("worker/writeblock", nil)
	finalizeBlockTimer = metrics.NewRegisteredTimer("worker/finalizeblock", nil)

	errBlockInterruptedByNewHead  = errors.New("new head arrived while building block")
	errBlockInterruptedByRecommit = errors.New("recommit interrupt while building block")
	errBlockInterruptedByTimeout  = errors.New("timeout while building block")
	errBlockInterruptedByOutOfGas = errors.New("out of gas while building block")
)

// environment is the worker's current environment and holds all
// information of the sealing block generation.
type environment struct {
	signer   types.Signer
	state    *state.StateDB // apply state changes here
	tcount   int            // tx count in cycle
	gasPool  *core.GasPool  // available gas used to pack transactions
	coinbase common.Address

	header   *types.Header
	txs      []*types.Transaction
	receipts []*types.Receipt
	sidecars []*types.BlobTxSidecar
	blobs    int
}

// copy creates a deep copy of environment.
func (env *environment) copy() *environment {
	cpy := &environment{
		signer:   env.signer,
		state:    env.state.Copy(),
		tcount:   env.tcount,
		coinbase: env.coinbase,
		header:   types.CopyHeader(env.header),
		receipts: copyReceipts(env.receipts),
	}
	if env.gasPool != nil {
		gasPool := *env.gasPool
		cpy.gasPool = &gasPool
	}
	cpy.txs = make([]*types.Transaction, len(env.txs))
	copy(cpy.txs, env.txs)

	cpy.sidecars = make([]*types.BlobTxSidecar, len(env.sidecars))
	copy(cpy.sidecars, env.sidecars)

	return cpy
}

// discard terminates the background prefetcher go-routine. It should
// always be called for all created environment instances otherwise
// the go-routine leak can happen.
func (env *environment) discard() {
	if env.state == nil {
		return
	}
	env.state.StopPrefetcher()
}

// task contains all information for consensus engine sealing and result submitting.
type task struct {
	receipts  []*types.Receipt
	state     *state.StateDB
	block     *types.Block
	createdAt time.Time
}

const (
	commitInterruptNone int32 = iota
	commitInterruptNewHead
	commitInterruptResubmit
	commitInterruptTimeout
	commitInterruptOutOfGas
)

// newWorkReq represents a request for new sealing work submitting with relative interrupt notifier.
type newWorkReq struct {
	interruptCh chan int32
	timestamp   int64
}

// newPayloadResult is the result of payload generation.
type newPayloadResult struct {
	err      error
	block    *types.Block
	fees     *big.Int               // total block fees
	sidecars []*types.BlobTxSidecar // collected blobs of blob transactions
}

// getWorkReq represents a request for getting a new sealing work with provided parameters.
type getWorkReq struct {
	params *generateParams
	result chan *newPayloadResult // non-blocking channel
}

// worker is the main object which takes care of submitting new work to consensus engine
// and gathering the sealing result.
type worker struct {
	prefetcher  core.Prefetcher
	config      *Config
	chainConfig *params.ChainConfig
	engine      consensus.Engine
	eth         Backend
	chain       *core.BlockChain

	// Feeds
	pendingLogsFeed event.Feed

	// Subscriptions
	mux          *event.TypeMux
	chainHeadCh  chan core.ChainHeadEvent
	chainHeadSub event.Subscription

	// Channels
	newWorkCh          chan *newWorkReq
	getWorkCh          chan *getWorkReq
	taskCh             chan *task
	resultCh           chan *types.Block
	startCh            chan struct{}
	exitCh             chan struct{}
	resubmitIntervalCh chan time.Duration

	wg sync.WaitGroup

	current *environment // An environment for current running cycle.

	mu       sync.RWMutex // The lock used to protect the coinbase and extra fields
	coinbase common.Address
	extra    []byte

	pendingMu    sync.RWMutex
	pendingTasks map[common.Hash]*task

	snapshotMu       sync.RWMutex // The lock used to protect the snapshots below
	snapshotBlock    *types.Block
	snapshotReceipts types.Receipts
	snapshotState    *state.StateDB

	// atomic status counters
	running atomic.Bool // The indicator whether the consensus engine is running or not.
	syncing atomic.Bool // The indicator whether the node is still syncing.

	// newpayloadTimeout is the maximum timeout allowance for creating payload.
	// The default value is 2 seconds but node operator can set it to arbitrary
	// large value. A large timeout allowance may cause Geth to fail creating
	// a non-empty payload within the specified time and eventually miss the slot
	// in case there are some computation expensive transactions in txpool.
	newpayloadTimeout time.Duration

	// recommit is the time interval to re-create sealing work or to re-build
	// payload in proof-of-stake stage.
	recommit time.Duration

	// External functions
	isLocalBlock func(header *types.Header) bool // Function used to determine whether the specified block is mined by local miner.

	// Test hooks
	newTaskHook       func(*task)                        // Method to call upon receiving a new sealing task.
	skipSealHook      func(*task) bool                   // Method to decide whether skipping the sealing.
	fullTaskHook      func()                             // Method to call before pushing the full sealing task.
	resubmitHook      func(time.Duration, time.Duration) // Method to call upon updating resubmitting interval.
	recentMinedBlocks *lru.Cache
}

func newWorker(config *Config, chainConfig *params.ChainConfig, engine consensus.Engine, eth Backend, mux *event.TypeMux, isLocalBlock func(header *types.Header) bool, init bool) *worker {
	recentMinedBlocks, _ := lru.New(recentMinedCacheLimit)
	worker := &worker{
		prefetcher:         core.NewStatePrefetcher(chainConfig, eth.BlockChain(), engine),
		config:             config,
		chainConfig:        chainConfig,
		engine:             engine,
		eth:                eth,
		chain:              eth.BlockChain(),
		mux:                mux,
		isLocalBlock:       isLocalBlock,
		coinbase:           config.Etherbase,
		extra:              config.ExtraData,
		pendingTasks:       make(map[common.Hash]*task),
		chainHeadCh:        make(chan core.ChainHeadEvent, chainHeadChanSize),
		newWorkCh:          make(chan *newWorkReq),
		getWorkCh:          make(chan *getWorkReq),
		taskCh:             make(chan *task),
		resultCh:           make(chan *types.Block, resultQueueSize),
		startCh:            make(chan struct{}, 1),
		exitCh:             make(chan struct{}),
		resubmitIntervalCh: make(chan time.Duration),
		recentMinedBlocks:  recentMinedBlocks,
	}
<<<<<<< HEAD
=======
	// Subscribe for transaction insertion events (whether from network or resurrects)
	worker.txsSub = eth.TxPool().SubscribeTransactions(worker.txsCh, true)
>>>>>>> 8f7eb9cc
	// Subscribe events for blockchain
	worker.chainHeadSub = eth.BlockChain().SubscribeChainHeadEvent(worker.chainHeadCh)

	// Sanitize recommit interval if the user-specified one is too short.
	recommit := worker.config.Recommit
	if recommit < minRecommitInterval {
		log.Warn("Sanitizing miner recommit interval", "provided", recommit, "updated", minRecommitInterval)
		recommit = minRecommitInterval
	}
	worker.recommit = recommit

	// Sanitize the timeout config for creating payload.
	newpayloadTimeout := worker.config.NewPayloadTimeout
	if newpayloadTimeout == 0 {
		// log.Warn("Sanitizing new payload timeout to default", "provided", newpayloadTimeout, "updated", DefaultConfig.NewPayloadTimeout)
		newpayloadTimeout = DefaultConfig.NewPayloadTimeout
	}
	if newpayloadTimeout < time.Millisecond*100 {
		log.Warn("Low payload timeout may cause high amount of non-full blocks", "provided", newpayloadTimeout, "default", DefaultConfig.NewPayloadTimeout)
	}
	worker.newpayloadTimeout = newpayloadTimeout

	worker.wg.Add(4)
	go worker.mainLoop()
	go worker.newWorkLoop(recommit)
	go worker.resultLoop()
	go worker.taskLoop()

	// Submit first work to initialize pending state.
	if init {
		worker.startCh <- struct{}{}
	}
	return worker
}

// setEtherbase sets the etherbase used to initialize the block coinbase field.
func (w *worker) setEtherbase(addr common.Address) {
	w.mu.Lock()
	defer w.mu.Unlock()
	w.coinbase = addr
}

// etherbase retrieves the configured etherbase address.
func (w *worker) etherbase() common.Address {
	w.mu.RLock()
	defer w.mu.RUnlock()
	return w.coinbase
}

func (w *worker) setGasCeil(ceil uint64) {
	w.mu.Lock()
	defer w.mu.Unlock()
	w.config.GasCeil = ceil
}

// setExtra sets the content used to initialize the block extra field.
func (w *worker) setExtra(extra []byte) {
	w.mu.Lock()
	defer w.mu.Unlock()
	w.extra = extra
}

// setRecommitInterval updates the interval for miner sealing work recommitting.
func (w *worker) setRecommitInterval(interval time.Duration) {
	select {
	case w.resubmitIntervalCh <- interval:
	case <-w.exitCh:
	}
}

// pending returns the pending state and corresponding block. The returned
// values can be nil in case the pending block is not initialized.
func (w *worker) pending() (*types.Block, *state.StateDB) {
	w.snapshotMu.RLock()
	defer w.snapshotMu.RUnlock()
	if w.snapshotState == nil {
		return nil, nil
	}
	return w.snapshotBlock, w.snapshotState.Copy()
}

// pendingBlock returns pending block. The returned block can be nil in case the
// pending block is not initialized.
func (w *worker) pendingBlock() *types.Block {
	w.snapshotMu.RLock()
	defer w.snapshotMu.RUnlock()
	return w.snapshotBlock
}

// pendingBlockAndReceipts returns pending block and corresponding receipts.
// The returned values can be nil in case the pending block is not initialized.
func (w *worker) pendingBlockAndReceipts() (*types.Block, types.Receipts) {
	w.snapshotMu.RLock()
	defer w.snapshotMu.RUnlock()
	return w.snapshotBlock, w.snapshotReceipts
}

// start sets the running status as 1 and triggers new work submitting.
func (w *worker) start() {
	w.running.Store(true)
	w.startCh <- struct{}{}
}

// stop sets the running status as 0.
func (w *worker) stop() {
	w.running.Store(false)
}

// isRunning returns an indicator whether worker is running or not.
func (w *worker) isRunning() bool {
	return w.running.Load()
}

// close terminates all background threads maintained by the worker.
// Note the worker does not support being closed multiple times.
func (w *worker) close() {
	w.running.Store(false)
	close(w.exitCh)
	w.wg.Wait()
}

// newWorkLoop is a standalone goroutine to submit new sealing work upon received events.
func (w *worker) newWorkLoop(recommit time.Duration) {
	defer w.wg.Done()
	var (
		interruptCh chan int32
		minRecommit = recommit // minimal resubmit interval specified by user.
		timestamp   int64      // timestamp for each round of sealing.
	)

	timer := time.NewTimer(0)
	defer timer.Stop()
	<-timer.C // discard the initial tick

	// commit aborts in-flight transaction execution with given signal and resubmits a new one.
	commit := func(reason int32) {
		if interruptCh != nil {
			// each commit work will have its own interruptCh to stop work with a reason
			interruptCh <- reason
			close(interruptCh)
		}
		interruptCh = make(chan int32, 1)
		select {
		case w.newWorkCh <- &newWorkReq{interruptCh: interruptCh, timestamp: timestamp}:
		case <-w.exitCh:
			return
		}
		timer.Reset(recommit)
	}
	// clearPending cleans the stale pending tasks.
	clearPending := func(number uint64) {
		w.pendingMu.Lock()
		for h, t := range w.pendingTasks {
			if t.block.NumberU64()+staleThreshold <= number {
				delete(w.pendingTasks, h)
			}
		}
		w.pendingMu.Unlock()
	}

	for {
		select {
		case <-w.startCh:
			clearPending(w.chain.CurrentBlock().Number.Uint64())
			timestamp = time.Now().Unix()
			commit(commitInterruptNewHead)

		case head := <-w.chainHeadCh:
			if !w.isRunning() {
				continue
			}
			clearPending(head.Block.NumberU64())
			timestamp = time.Now().Unix()
			if p, ok := w.engine.(*parlia.Parlia); ok {
				signedRecent, err := p.SignRecently(w.chain, head.Block)
				if err != nil {
					log.Debug("Not allowed to propose block", "err", err)
					continue
				}
				if signedRecent {
					log.Info("Signed recently, must wait")
					continue
				}
			}
			commit(commitInterruptNewHead)

		case <-timer.C:
			// If sealing is running resubmit a new work cycle periodically to pull in
			// higher priced transactions. Disable this overhead for pending blocks.
			if w.isRunning() && ((w.chainConfig.Clique != nil &&
				w.chainConfig.Clique.Period > 0) || (w.chainConfig.Parlia != nil && w.chainConfig.Parlia.Period > 0)) {
				// Short circuit if no new transaction arrives.
				commit(commitInterruptResubmit)
			}

		case interval := <-w.resubmitIntervalCh:
			// Adjust resubmit interval explicitly by user.
			if interval < minRecommitInterval {
				log.Warn("Sanitizing miner recommit interval", "provided", interval, "updated", minRecommitInterval)
				interval = minRecommitInterval
			}
			log.Info("Miner recommit interval update", "from", minRecommit, "to", interval)
			minRecommit, recommit = interval, interval

			if w.resubmitHook != nil {
				w.resubmitHook(minRecommit, recommit)
			}

		case <-w.exitCh:
			return
		}
	}
}

// mainLoop is responsible for generating and submitting sealing work based on
// the received event. It can support two modes: automatically generate task and
// submit it or return task according to given parameters for various proposes.
func (w *worker) mainLoop() {
	defer w.wg.Done()
	defer w.chainHeadSub.Unsubscribe()
	defer func() {
		if w.current != nil {
			w.current.discard()
		}
	}()

	for {
		select {
		case req := <-w.newWorkCh:
			w.commitWork(req.interruptCh, req.timestamp)

		case req := <-w.getWorkCh:
			req.result <- w.generateWork(req.params)

<<<<<<< HEAD
=======
		case ev := <-w.txsCh:
			// Apply transactions to the pending state if we're not sealing
			//
			// Note all transactions received may not be continuous with transactions
			// already included in the current sealing block. These transactions will
			// be automatically eliminated.
			if !w.isRunning() && w.current != nil {
				// If block is already full, abort
				if gp := w.current.gasPool; gp != nil && gp.Gas() < params.TxGas {
					continue
				}
				txs := make(map[common.Address][]*txpool.LazyTransaction, len(ev.Txs))
				for _, tx := range ev.Txs {
					acc, _ := types.Sender(w.current.signer, tx)
					txs[acc] = append(txs[acc], &txpool.LazyTransaction{
						Pool:      w.eth.TxPool(), // We don't know where this came from, yolo resolve from everywhere
						Hash:      tx.Hash(),
						Tx:        nil, // Do *not* set this! We need to resolve it later to pull blobs in
						Time:      tx.Time(),
						GasFeeCap: tx.GasFeeCap(),
						GasTipCap: tx.GasTipCap(),
						Gas:       tx.Gas(),
						BlobGas:   tx.BlobGas(),
					})
				}
				txset := newTransactionsByPriceAndNonce(w.current.signer, txs, w.current.header.BaseFee)
				tcount := w.current.tcount
				w.commitTransactions(w.current, txset, nil)

				// Only update the snapshot if any new transactions were added
				// to the pending block
				if tcount != w.current.tcount {
					w.updateSnapshot(w.current)
				}
			} else {
				// Special case, if the consensus engine is 0 period clique(dev mode),
				// submit sealing work here since all empty submission will be rejected
				// by clique. Of course the advance sealing(empty submission) is disabled.
				if w.chainConfig.Clique != nil && w.chainConfig.Clique.Period == 0 {
					w.commitWork(nil, time.Now().Unix())
				}
			}
			w.newTxs.Add(int32(len(ev.Txs)))

>>>>>>> 8f7eb9cc
		// System stopped
		case <-w.exitCh:
			return
		case <-w.chainHeadSub.Err():
			return
		}
	}
}

// taskLoop is a standalone goroutine to fetch sealing task from the generator and
// push them to consensus engine.
func (w *worker) taskLoop() {
	defer w.wg.Done()
	var (
		stopCh chan struct{}
		prev   common.Hash
	)

	// interrupt aborts the in-flight sealing task.
	interrupt := func() {
		if stopCh != nil {
			close(stopCh)
			stopCh = nil
		}
	}
	for {
		select {
		case task := <-w.taskCh:
			if w.newTaskHook != nil {
				w.newTaskHook(task)
			}
			// Reject duplicate sealing work due to resubmitting.
			sealHash := w.engine.SealHash(task.block.Header())
			if sealHash == prev {
				continue
			}
			// Interrupt previous sealing operation
			interrupt()
			stopCh, prev = make(chan struct{}), sealHash

			if w.skipSealHook != nil && w.skipSealHook(task) {
				continue
			}
			w.pendingMu.Lock()
			w.pendingTasks[sealHash] = task
			w.pendingMu.Unlock()

			if err := w.engine.Seal(w.chain, task.block, w.resultCh, stopCh); err != nil {
				log.Warn("Block sealing failed", "err", err)
				w.pendingMu.Lock()
				delete(w.pendingTasks, sealHash)
				w.pendingMu.Unlock()
			}
		case <-w.exitCh:
			interrupt()
			return
		}
	}
}

// resultLoop is a standalone goroutine to handle sealing result submitting
// and flush relative data to the database.
func (w *worker) resultLoop() {
	defer w.wg.Done()
	for {
		select {
		case block := <-w.resultCh:
			// Short circuit when receiving empty result.
			if block == nil {
				continue
			}
			// Short circuit when receiving duplicate result caused by resubmitting.
			if w.chain.HasBlock(block.Hash(), block.NumberU64()) {
				continue
			}
			var (
				sealhash = w.engine.SealHash(block.Header())
				hash     = block.Hash()
			)
			w.pendingMu.RLock()
			task, exist := w.pendingTasks[sealhash]
			w.pendingMu.RUnlock()
			if !exist {
				log.Error("Block found but no relative pending task", "number", block.Number(), "sealhash", sealhash, "hash", hash)
				continue
			}
			// Different block could share same sealhash, deep copy here to prevent write-write conflict.
			var (
				receipts = make([]*types.Receipt, len(task.receipts))
				logs     []*types.Log
			)
			for i, taskReceipt := range task.receipts {
				receipt := new(types.Receipt)
				receipts[i] = receipt
				*receipt = *taskReceipt

				// add block location fields
				receipt.BlockHash = hash
				receipt.BlockNumber = block.Number()
				receipt.TransactionIndex = uint(i)

				// Update the block hash in all logs since it is now available and not when the
				// receipt/log of individual transactions were created.
				receipt.Logs = make([]*types.Log, len(taskReceipt.Logs))
				for i, taskLog := range taskReceipt.Logs {
					log := new(types.Log)
					receipt.Logs[i] = log
					*log = *taskLog
					log.BlockHash = hash
				}
				logs = append(logs, receipt.Logs...)
			}

			if prev, ok := w.recentMinedBlocks.Get(block.NumberU64()); ok {
				doubleSign := false
				prevParents, _ := prev.([]common.Hash)
				for _, prevParent := range prevParents {
					if prevParent == block.ParentHash() {
						log.Error("Reject Double Sign!!", "block", block.NumberU64(),
							"hash", block.Hash(),
							"root", block.Root(),
							"ParentHash", block.ParentHash())
						doubleSign = true
						break
					}
				}
				if doubleSign {
					continue
				}
				prevParents = append(prevParents, block.ParentHash())
				w.recentMinedBlocks.Add(block.NumberU64(), prevParents)
			} else {
				// Add() will call removeOldest internally to remove the oldest element
				// if the LRU Cache is full
				w.recentMinedBlocks.Add(block.NumberU64(), []common.Hash{block.ParentHash()})
			}

			// Commit block and state to database.
			task.state.SetExpectedStateRoot(block.Root())
			start := time.Now()
			status, err := w.chain.WriteBlockAndSetHead(block, receipts, logs, task.state, true)
			if status != core.CanonStatTy {
				if err != nil {
					log.Error("Failed writing block to chain", "err", err, "status", status)
				} else {
					log.Info("Written block as SideChain and avoid broadcasting", "status", status)
				}
				continue
			}
			writeBlockTimer.UpdateSince(start)
			log.Info("Successfully sealed new block", "number", block.Number(), "sealhash", sealhash, "hash", hash,
				"elapsed", common.PrettyDuration(time.Since(task.createdAt)))
			// Broadcast the block and announce chain insertion event
			w.mux.Post(core.NewMinedBlockEvent{Block: block})

		case <-w.exitCh:
			return
		}
	}
}

// makeEnv creates a new environment for the sealing block.
func (w *worker) makeEnv(parent *types.Header, header *types.Header, coinbase common.Address,
	prevEnv *environment) (*environment, error) {
	// Retrieve the parent state to execute on top and start a prefetcher for
	// the miner to speed block sealing up a bit
	state, err := w.chain.StateAt(parent.Root)
	if err != nil {
		return nil, err
	}
	if prevEnv == nil {
		state.StartPrefetcher("miner")
	} else {
		state.TransferPrefetcher(prevEnv.state)
	}

	// Note the passed coinbase may be different with header.Coinbase.
	env := &environment{
		signer:   types.MakeSigner(w.chainConfig, header.Number, header.Time),
		state:    state,
		coinbase: coinbase,
		header:   header,
	}
	// Keep track of transactions which return errors so they can be removed
	env.tcount = 0
	return env, nil
}

// updateSnapshot updates pending snapshot block, receipts and state.
func (w *worker) updateSnapshot(env *environment) {
	w.snapshotMu.Lock()
	defer w.snapshotMu.Unlock()

	w.snapshotBlock = types.NewBlock(
		env.header,
		env.txs,
		nil,
		env.receipts,
		trie.NewStackTrie(nil),
	)
	w.snapshotReceipts = copyReceipts(env.receipts)
	w.snapshotState = env.state.Copy()
}

<<<<<<< HEAD
func (w *worker) commitTransaction(env *environment, tx *txpool.Transaction, receiptProcessors ...core.ReceiptProcessor) ([]*types.Log, error) {
=======
func (w *worker) commitTransaction(env *environment, tx *types.Transaction) ([]*types.Log, error) {
	if tx.Type() == types.BlobTxType {
		return w.commitBlobTransaction(env, tx)
	}
	receipt, err := w.applyTransaction(env, tx)
	if err != nil {
		return nil, err
	}
	env.txs = append(env.txs, tx)
	env.receipts = append(env.receipts, receipt)
	return receipt.Logs, nil
}

func (w *worker) commitBlobTransaction(env *environment, tx *types.Transaction) ([]*types.Log, error) {
	sc := tx.BlobTxSidecar()
	if sc == nil {
		panic("blob transaction without blobs in miner")
	}
	// Checking against blob gas limit: It's kind of ugly to perform this check here, but there
	// isn't really a better place right now. The blob gas limit is checked at block validation time
	// and not during execution. This means core.ApplyTransaction will not return an error if the
	// tx has too many blobs. So we have to explicitly check it here.
	if (env.blobs+len(sc.Blobs))*params.BlobTxBlobGasPerBlob > params.MaxBlobGasPerBlock {
		return nil, errors.New("max data blobs reached")
	}
	receipt, err := w.applyTransaction(env, tx)
	if err != nil {
		return nil, err
	}
	env.txs = append(env.txs, tx.WithoutBlobTxSidecar())
	env.receipts = append(env.receipts, receipt)
	env.sidecars = append(env.sidecars, sc)
	env.blobs += len(sc.Blobs)
	*env.header.BlobGasUsed += receipt.BlobGasUsed
	return receipt.Logs, nil
}

// applyTransaction runs the transaction. If execution fails, state and gas pool are reverted.
func (w *worker) applyTransaction(env *environment, tx *types.Transaction) (*types.Receipt, error) {
>>>>>>> 8f7eb9cc
	var (
		snap = env.state.Snapshot()
		gp   = env.gasPool.Gas()
	)
<<<<<<< HEAD

	receipt, err := core.ApplyTransaction(w.chainConfig, w.chain, &env.coinbase, env.gasPool, env.state, env.header, tx.Tx, &env.header.GasUsed, *w.chain.GetVMConfig(), receiptProcessors...)
=======
	receipt, err := core.ApplyTransaction(w.chainConfig, w.chain, &env.coinbase, env.gasPool, env.state, env.header, tx, &env.header.GasUsed, *w.chain.GetVMConfig())
>>>>>>> 8f7eb9cc
	if err != nil {
		env.state.RevertToSnapshot(snap)
		env.gasPool.SetGas(gp)
	}
	return receipt, err
}

func (w *worker) commitTransactions(env *environment, txs *transactionsByPriceAndNonce,
	interruptCh chan int32, stopTimer *time.Timer) error {
	gasLimit := env.header.GasLimit
	if env.gasPool == nil {
		env.gasPool = new(core.GasPool).AddGas(gasLimit)
		env.gasPool.SubGas(params.SystemTxsGas)
	}

	var coalescedLogs []*types.Log
	// initialize bloom processors
	processorCapacity := 100
	if txs.CurrentSize() < processorCapacity {
		processorCapacity = txs.CurrentSize()
	}
	bloomProcessors := core.NewAsyncReceiptBloomGenerator(processorCapacity)

	stopPrefetchCh := make(chan struct{})
	defer close(stopPrefetchCh)
	//prefetch txs from all pending txs
	txsPrefetch := txs.Copy()
	tx := txsPrefetch.PeekWithUnwrap()
	if tx != nil {
		txCurr := &tx
		w.prefetcher.PrefetchMining(txsPrefetch, env.header, env.gasPool.Gas(), env.state.CopyDoPrefetch(), *w.chain.GetVMConfig(), stopPrefetchCh, txCurr)
	}

	signal := commitInterruptNone
LOOP:
	for {
		// In the following three cases, we will interrupt the execution of the transaction.
		// (1) new head block event arrival, the reason is 1
		// (2) worker start or restart, the reason is 1
		// (3) worker recreate the sealing block with any newly arrived transactions, the reason is 2.
		// For the first two cases, the semi-finished work will be discarded.
		// For the third case, the semi-finished work will be submitted to the consensus engine.
		if interruptCh != nil {
			select {
			case signal, ok := <-interruptCh:
				if !ok {
					// should never be here, since interruptCh should not be read before
					log.Warn("commit transactions stopped unknown")
				}
				return signalToErr(signal)
			default:
			}
		}
		// If we don't have enough gas for any further transactions then we're done.
		if env.gasPool.Gas() < params.TxGas {
			log.Trace("Not enough gas for further transactions", "have", env.gasPool, "want", params.TxGas)
			signal = commitInterruptOutOfGas
			break
		}
		if stopTimer != nil {
			select {
			case <-stopTimer.C:
				log.Info("Not enough time for further transactions", "txs", len(env.txs))
				stopTimer.Reset(0) // re-active the timer, in case it will be used later.
				signal = commitInterruptTimeout
				break LOOP
			default:
			}
		}
		// Retrieve the next transaction and abort if all done
		ltx := txs.Peek()
		if ltx == nil {
			break
		}
		// If we don't have enough space for the next transaction, skip the account.
		if env.gasPool.Gas() < ltx.Gas {
			log.Trace("Not enough gas left for transaction", "hash", ltx.Hash, "left", env.gasPool.Gas(), "needed", ltx.Gas)
			txs.Pop()
			continue
		}
		if left := uint64(params.MaxBlobGasPerBlock - env.blobs*params.BlobTxBlobGasPerBlob); left < ltx.BlobGas {
			log.Trace("Not enough blob gas left for transaction", "hash", ltx.Hash, "left", left, "needed", ltx.BlobGas)
			txs.Pop()
			continue
		}
		// Transaction seems to fit, pull it up from the pool
		tx := ltx.Resolve()
		if tx == nil {
			log.Trace("Ignoring evicted transaction", "hash", ltx.Hash)
			txs.Pop()
			continue
		}
		// Error may be ignored here. The error has already been checked
		// during transaction acceptance is the transaction pool.
		from, _ := types.Sender(env.signer, tx)

		// Check whether the tx is replay protected. If we're not in the EIP155 hf
		// phase, start ignoring the sender until we do.
		if tx.Protected() && !w.chainConfig.IsEIP155(env.header.Number) {
			log.Trace("Ignoring replay protected transaction", "hash", ltx.Hash, "eip155", w.chainConfig.EIP155Block)
			txs.Pop()
			continue
		}
		// Start executing the transaction
		env.state.SetTxContext(tx.Hash(), env.tcount)

		logs, err := w.commitTransaction(env, tx, bloomProcessors)
		switch {
		case errors.Is(err, core.ErrNonceTooLow):
			// New head notification data race between the transaction pool and miner, shift
			log.Trace("Skipping transaction with low nonce", "hash", ltx.Hash, "sender", from, "nonce", tx.Nonce())
			txs.Shift()

		case errors.Is(err, nil):
			// Everything ok, collect the logs and shift in the next transaction from the same account
			coalescedLogs = append(coalescedLogs, logs...)
			env.tcount++
			txs.Shift()

		default:
			// Transaction is regarded as invalid, drop all consecutive transactions from
			// the same sender because of `nonce-too-high` clause.
			log.Debug("Transaction failed, account skipped", "hash", ltx.Hash, "err", err)
			txs.Pop()
		}
	}
	bloomProcessors.Close()
	if !w.isRunning() && len(coalescedLogs) > 0 {
		// We don't push the pendingLogsEvent while we are sealing. The reason is that
		// when we are sealing, the worker will regenerate a sealing block every 3 seconds.
		// In order to avoid pushing the repeated pendingLog, we disable the pending log pushing.

		// make a copy, the state caches the logs and these logs get "upgraded" from pending to mined
		// logs by filling in the block hash when the block was mined by the local miner. This can
		// cause a race condition if a log was "upgraded" before the PendingLogsEvent is processed.
		cpy := make([]*types.Log, len(coalescedLogs))
		for i, l := range coalescedLogs {
			cpy[i] = new(types.Log)
			*cpy[i] = *l
		}
		w.pendingLogsFeed.Send(cpy)
	}
	return signalToErr(signal)
}

// generateParams wraps various of settings for generating sealing task.
type generateParams struct {
	timestamp   uint64            // The timestamp for sealing task
	forceTime   bool              // Flag whether the given timestamp is immutable or not
	parentHash  common.Hash       // Parent block hash, empty means the latest chain head
	coinbase    common.Address    // The fee recipient address for including transaction
	random      common.Hash       // The randomness generated by beacon chain, empty before the merge
	withdrawals types.Withdrawals // List of withdrawals to include in block.
<<<<<<< HEAD
	prevWork    *environment
	noTxs       bool // Flag whether an empty block without any transaction is expected
=======
	beaconRoot  *common.Hash      // The beacon root (cancun field).
	noTxs       bool              // Flag whether an empty block without any transaction is expected
>>>>>>> 8f7eb9cc
}

// prepareWork constructs the sealing task according to the given parameters,
// either based on the last chain head or specified parent. In this function
// the pending transactions are not filled yet, only the empty task returned.
func (w *worker) prepareWork(genParams *generateParams) (*environment, error) {
	w.mu.RLock()
	defer w.mu.RUnlock()

	// Find the parent block for sealing task
	parent := w.chain.CurrentBlock()
	if genParams.parentHash != (common.Hash{}) {
		block := w.chain.GetBlockByHash(genParams.parentHash)
		if block == nil {
			return nil, fmt.Errorf("missing parent")
		}
		parent = block.Header()
	}
	// Sanity check the timestamp correctness, recap the timestamp
	// to parent+1 if the mutation is allowed.
	timestamp := genParams.timestamp
	if parent.Time >= timestamp {
		if genParams.forceTime {
			return nil, fmt.Errorf("invalid timestamp, parent %d given %d", parent.Time, timestamp)
		}
		timestamp = parent.Time + 1
	}
	// Construct the sealing block header.
	header := &types.Header{
		ParentHash: parent.Hash(),
		Number:     new(big.Int).Add(parent.Number, common.Big1),
		GasLimit:   core.CalcGasLimit(parent.GasLimit, w.config.GasCeil),
		Time:       timestamp,
		Coinbase:   genParams.coinbase,
	}
	// Set the extra field.
	if len(w.extra) != 0 {
		header.Extra = w.extra
	}
	// Set the randomness field from the beacon chain if it's available.
	if genParams.random != (common.Hash{}) {
		header.MixDigest = genParams.random
	}
	// Set baseFee and GasLimit if we are on an EIP-1559 chain
	if w.chainConfig.IsLondon(header.Number) {
		header.BaseFee = eip1559.CalcBaseFee(w.chainConfig, parent)
		if w.chainConfig.Parlia == nil && !w.chainConfig.IsLondon(parent.Number) {
			parentGasLimit := parent.GasLimit * w.chainConfig.ElasticityMultiplier()
			header.GasLimit = core.CalcGasLimit(parentGasLimit, w.config.GasCeil)
		}
	}
	// Apply EIP-4844, EIP-4788.
	if w.chainConfig.IsCancun(header.Number, header.Time) {
		var excessBlobGas uint64
		if w.chainConfig.IsCancun(parent.Number, parent.Time) {
			excessBlobGas = eip4844.CalcExcessBlobGas(*parent.ExcessBlobGas, *parent.BlobGasUsed)
		} else {
			// For the first post-fork block, both parent.data_gas_used and parent.excess_data_gas are evaluated as 0
			excessBlobGas = eip4844.CalcExcessBlobGas(0, 0)
		}
		header.BlobGasUsed = new(uint64)
		header.ExcessBlobGas = &excessBlobGas
		header.ParentBeaconRoot = genParams.beaconRoot
	}
	// Run the consensus preparation with the default or customized consensus engine.
	if err := w.engine.Prepare(w.chain, header); err != nil {
		log.Error("Failed to prepare header for sealing", "err", err)
		return nil, err
	}
	// Could potentially happen if starting to mine in an odd state.
	// Note genParams.coinbase can be different with header.Coinbase
	// since clique algorithm can modify the coinbase field in header.
	env, err := w.makeEnv(parent, header, genParams.coinbase, genParams.prevWork)
	if err != nil {
		log.Error("Failed to create sealing context", "err", err)
		return nil, err
	}
<<<<<<< HEAD

	// Handle upgrade build-in system contract code
	systemcontracts.UpgradeBuildInSystemContract(w.chainConfig, header.Number, parent.Time, header.Time, env.state)

=======
	if header.ParentBeaconRoot != nil {
		context := core.NewEVMBlockContext(header, w.chain, nil)
		vmenv := vm.NewEVM(context, vm.TxContext{}, env.state, w.chainConfig, vm.Config{})
		core.ProcessBeaconBlockRoot(*header.ParentBeaconRoot, vmenv, env.state)
	}
>>>>>>> 8f7eb9cc
	return env, nil
}

// fillTransactions retrieves the pending transactions from the txpool and fills them
// into the given sealing block. The transaction selection and ordering strategy can
// be customized with the plugin in the future.
<<<<<<< HEAD
func (w *worker) fillTransactions(interruptCh chan int32, env *environment, stopTimer *time.Timer) (err error) {
	// Split the pending transactions into locals and remotes
	// Fill the block with all available pending transactions.
	pending := w.eth.TxPool().Pending(false)
=======
func (w *worker) fillTransactions(interrupt *atomic.Int32, env *environment) error {
	pending := w.eth.TxPool().Pending(true)
>>>>>>> 8f7eb9cc

	// Split the pending transactions into locals and remotes.
	localTxs, remoteTxs := make(map[common.Address][]*txpool.LazyTransaction), pending
	for _, account := range w.eth.TxPool().Locals() {
		if txs := remoteTxs[account]; len(txs) > 0 {
			delete(remoteTxs, account)
			localTxs[account] = txs
		}
	}

<<<<<<< HEAD
	err = nil
=======
	// Fill the block with all available pending transactions.
>>>>>>> 8f7eb9cc
	if len(localTxs) > 0 {
		txs := newTransactionsByPriceAndNonce(env.signer, localTxs, env.header.BaseFee)
		err = w.commitTransactions(env, txs, interruptCh, stopTimer)
		// we will abort here when:
		//   1.new block was imported
		//   2.out of Gas, no more transaction can be added.
		//   3.the mining timer has expired, stop adding transactions.
		//   4.interrupted resubmit timer, which is by default 10s.
		//     resubmit is for PoW only, can be deleted for PoS consensus later
		if err != nil {
			return
		}
	}
	if len(remoteTxs) > 0 {
		txs := newTransactionsByPriceAndNonce(env.signer, remoteTxs, env.header.BaseFee)
		err = w.commitTransactions(env, txs, interruptCh, stopTimer)
	}

	return
}

// generateWork generates a sealing block based on the given parameters.
func (w *worker) generateWork(params *generateParams) *newPayloadResult {
	work, err := w.prepareWork(params)
	if err != nil {
		return &newPayloadResult{err: err}
	}
	defer work.discard()

	if !params.noTxs {
		err := w.fillTransactions(nil, work, nil)
		if errors.Is(err, errBlockInterruptedByTimeout) {
			log.Warn("Block building is interrupted", "allowance", common.PrettyDuration(w.newpayloadTimeout))
		}
	}
	fees := work.state.GetBalance(consensus.SystemAddress)
	block, _, err := w.engine.FinalizeAndAssemble(w.chain, work.header, work.state, work.txs, nil, work.receipts, params.withdrawals)
	if err != nil {
		return &newPayloadResult{err: err}
	}
	return &newPayloadResult{
		block:    block,
		fees:     totalFees(block, work.receipts),
		sidecars: work.sidecars,
	}
<<<<<<< HEAD
	return block, fees, nil
=======
>>>>>>> 8f7eb9cc
}

// commitWork generates several new sealing tasks based on the parent block
// and submit them to the sealer.
func (w *worker) commitWork(interruptCh chan int32, timestamp int64) {
	// Abort committing if node is still syncing
	if w.syncing.Load() {
		return
	}
	start := time.Now()

	// Set the coinbase if the worker is running or it's required
	var coinbase common.Address
	if w.isRunning() {
		coinbase = w.etherbase()
		if coinbase == (common.Address{}) {
			log.Error("Refusing to mine without etherbase")
			return
		}
	}
<<<<<<< HEAD

	stopTimer := time.NewTimer(0)
	defer stopTimer.Stop()
	<-stopTimer.C // discard the initial tick

	stopWaitTimer := time.NewTimer(0)
	defer stopWaitTimer.Stop()
	<-stopWaitTimer.C // discard the initial tick

	// validator can try several times to get the most profitable block,
	// as long as the timestamp is not reached.
	workList := make([]*environment, 0, 10)
	var prevWork *environment
	// workList clean up
	defer func() {
		for _, wk := range workList {
			// only keep the best work, discard others.
			if wk == w.current {
				continue
			}
			wk.discard()
		}
	}()

LOOP:
	for {
		work, err := w.prepareWork(&generateParams{
			timestamp: uint64(timestamp),
			coinbase:  coinbase,
			prevWork:  prevWork,
		})
		if err != nil {
			return
		}
		prevWork = work
		workList = append(workList, work)

		delay := w.engine.Delay(w.chain, work.header, &w.config.DelayLeftOver)
		if delay == nil {
			log.Warn("commitWork delay is nil, something is wrong")
			stopTimer = nil
		} else if *delay <= 0 {
			log.Debug("Not enough time for commitWork")
			break
		} else {
			log.Debug("commitWork stopTimer", "block", work.header.Number,
				"header time", time.Until(time.Unix(int64(work.header.Time), 0)),
				"commit delay", *delay, "DelayLeftOver", w.config.DelayLeftOver)
			stopTimer.Reset(*delay)
		}
=======
	work, err := w.prepareWork(&generateParams{
		timestamp: uint64(timestamp),
		coinbase:  coinbase,
	})
	if err != nil {
		return
	}
	// Fill pending transactions from the txpool into the block.
	err = w.fillTransactions(interrupt, work)
	switch {
	case err == nil:
		// The entire block is filled, decrease resubmit interval in case
		// of current interval is larger than the user-specified one.
		w.adjustResubmitInterval(&intervalAdjust{inc: false})

	case errors.Is(err, errBlockInterruptedByRecommit):
		// Notify resubmit loop to increase resubmitting interval if the
		// interruption is due to frequent commits.
		gaslimit := work.header.GasLimit
		ratio := float64(gaslimit-work.gasPool.Gas()) / float64(gaslimit)
		if ratio < 0.1 {
			ratio = 0.1
		}
		w.adjustResubmitInterval(&intervalAdjust{
			ratio: ratio,
			inc:   true,
		})
>>>>>>> 8f7eb9cc

		// subscribe before fillTransactions
		txsCh := make(chan core.NewTxsEvent, txChanSize)
		sub := w.eth.TxPool().SubscribeNewTxsEvent(txsCh)
		// if TxPool has been stopped, `sub` would be nil, it could happen on shutdown.
		if sub == nil {
			log.Info("commitWork SubscribeNewTxsEvent return nil")
		} else {
			defer sub.Unsubscribe()
		}

		// Fill pending transactions from the txpool into the block.
		fillStart := time.Now()
		err = w.fillTransactions(interruptCh, work, stopTimer)
		fillDuration := time.Since(fillStart)
		switch {
		case errors.Is(err, errBlockInterruptedByNewHead):
			// work.discard()
			log.Debug("commitWork abort", "err", err)
			return
		case errors.Is(err, errBlockInterruptedByRecommit):
			fallthrough
		case errors.Is(err, errBlockInterruptedByTimeout):
			fallthrough
		case errors.Is(err, errBlockInterruptedByOutOfGas):
			// break the loop to get the best work
			log.Debug("commitWork finish", "reason", err)
			break LOOP
		}

		if interruptCh == nil || stopTimer == nil {
			// it is single commit work, no need to try several time.
			log.Info("commitWork interruptCh or stopTimer is nil")
			break
		}

		newTxsNum := 0
		// stopTimer was the maximum delay for each fillTransactions
		// but now it is used to wait until (head.Time - DelayLeftOver) is reached.
		stopTimer.Reset(time.Until(time.Unix(int64(work.header.Time), 0)) - w.config.DelayLeftOver)
	LOOP_WAIT:
		for {
			select {
			case <-stopTimer.C:
				log.Debug("commitWork stopTimer expired")
				break LOOP
			case <-interruptCh:
				log.Debug("commitWork interruptCh closed, new block imported or resubmit triggered")
				return
			case ev := <-txsCh:
				delay := w.engine.Delay(w.chain, work.header, &w.config.DelayLeftOver)
				log.Debug("commitWork txsCh arrived", "fillDuration", fillDuration.String(),
					"delay", delay.String(), "work.tcount", work.tcount,
					"newTxsNum", newTxsNum, "len(ev.Txs)", len(ev.Txs))
				if *delay < fillDuration {
					// There may not have enough time for another fillTransactions.
					break LOOP
				} else if *delay < fillDuration*2 {
					// We can schedule another fillTransactions, but the time is limited,
					// probably it is the last chance, schedule it immediately.
					break LOOP_WAIT
				} else {
					// There is still plenty of time left.
					// We can wait a while to collect more transactions before
					// schedule another fillTransaction to reduce CPU cost.
					// There will be 2 cases to schedule another fillTransactions:
					//   1.newTxsNum >= work.tcount
					//   2.no much time left, have to schedule it immediately.
					newTxsNum = newTxsNum + len(ev.Txs)
					if newTxsNum >= work.tcount {
						break LOOP_WAIT
					}
					stopWaitTimer.Reset(*delay - fillDuration*2)
				}
			case <-stopWaitTimer.C:
				if newTxsNum > 0 {
					break LOOP_WAIT
				}
			}
		}
		// if sub's channel if full, it will block other NewTxsEvent subscribers,
		// so unsubscribe ASAP and Unsubscribe() is re-enterable, safe to call several time.
		if sub != nil {
			sub.Unsubscribe()
		}
	}
	// get the most profitable work
	bestWork := workList[0]
	bestReward := new(big.Int)
	for i, wk := range workList {
		balance := wk.state.GetBalance(consensus.SystemAddress)
		log.Debug("Get the most profitable work", "index", i, "balance", balance, "bestReward", bestReward)
		if balance.Cmp(bestReward) > 0 {
			bestWork = wk
			bestReward = balance
		}
	}
	w.commit(bestWork, w.fullTaskHook, true, start)

	// Swap out the old work with the new one, terminating any leftover
	// prefetcher processes in the mean time and starting a new one.
	if w.current != nil {
		w.current.discard()
	}
	w.current = bestWork
}

// commit runs any post-transaction state modifications, assembles the final block
// and commits new work if consensus engine is running.
// Note the assumption is held that the mutation is allowed to the passed env, do
// the deep copy first.
func (w *worker) commit(env *environment, interval func(), update bool, start time.Time) error {
	if w.isRunning() {
		if interval != nil {
			interval()
		}
		/*

			err := env.state.WaitPipeVerification()
			if err != nil {
				return err
			}
			env.state.CorrectAccountsRoot(w.chain.CurrentBlock().Root)
		*/

		// Withdrawals are set to nil here, because this is only called in PoW.
		finalizeStart := time.Now()
		block, receipts, err := w.engine.FinalizeAndAssemble(w.chain, types.CopyHeader(env.header), env.state, env.txs, nil, env.receipts, nil)
		if err != nil {
			return err
		}
		// env.receipts = receipts
		finalizeBlockTimer.UpdateSince(finalizeStart)

		// Create a local environment copy, avoid the data race with snapshot state.
		// https://github.com/ethereum/go-ethereum/issues/24299
		env := env.copy()

		// If we're post merge, just ignore
		if !w.isTTDReached(block.Header()) {
			select {
			case w.taskCh <- &task{receipts: receipts, state: env.state, block: block, createdAt: time.Now()}:
				fees := env.state.GetBalance(consensus.SystemAddress)
				feesInEther := new(big.Float).Quo(new(big.Float).SetInt(fees), big.NewFloat(params.Ether))
				log.Info("Commit new sealing work", "number", block.Number(), "sealhash", w.engine.SealHash(block.Header()),
					"txs", env.tcount, "gas", block.GasUsed(), "fees", feesInEther, "elapsed", common.PrettyDuration(time.Since(start)))

			case <-w.exitCh:
				log.Info("Worker has exited")
			}
		}
	}
	if update {
		w.updateSnapshot(env)
	}
	return nil
}

// getSealingBlock generates the sealing block based on the given parameters.
// The generation result will be passed back via the given channel no matter
// the generation itself succeeds or not.
func (w *worker) getSealingBlock(params *generateParams) *newPayloadResult {
	req := &getWorkReq{
		params: params,
		result: make(chan *newPayloadResult, 1),
	}
	select {
	case w.getWorkCh <- req:
		return <-req.result
	case <-w.exitCh:
		return &newPayloadResult{err: errors.New("miner closed")}
	}
}

// isTTDReached returns the indicator if the given block has reached the total
// terminal difficulty for The Merge transition.
func (w *worker) isTTDReached(header *types.Header) bool {
	td, ttd := w.chain.GetTd(header.ParentHash, header.Number.Uint64()-1), w.chain.Config().TerminalTotalDifficulty
	return td != nil && ttd != nil && td.Cmp(ttd) >= 0
}

// adjustResubmitInterval adjusts the resubmit interval.
func (w *worker) adjustResubmitInterval(message *intervalAdjust) {
	select {
	case w.resubmitAdjustCh <- message:
	default:
		log.Warn("the resubmitAdjustCh is full, discard the message")
	}
}

// copyReceipts makes a deep copy of the given receipts.
func copyReceipts(receipts []*types.Receipt) []*types.Receipt {
	result := make([]*types.Receipt, len(receipts))
	for i, l := range receipts {
		cpy := *l
		result[i] = &cpy
	}
	return result
}

// signalToErr converts the interruption signal to a concrete error type for return.
// The given signal must be a valid interruption signal.
func signalToErr(signal int32) error {
	switch signal {
	case commitInterruptNone:
		return nil
	case commitInterruptNewHead:
		return errBlockInterruptedByNewHead
	case commitInterruptResubmit:
		return errBlockInterruptedByRecommit
	case commitInterruptTimeout:
		return errBlockInterruptedByTimeout
	case commitInterruptOutOfGas:
		return errBlockInterruptedByOutOfGas
	default:
		panic(fmt.Errorf("undefined signal %d", signal))
	}
}<|MERGE_RESOLUTION|>--- conflicted
+++ resolved
@@ -27,11 +27,8 @@
 	"github.com/ethereum/go-ethereum/common"
 	"github.com/ethereum/go-ethereum/consensus"
 	"github.com/ethereum/go-ethereum/consensus/misc/eip1559"
-<<<<<<< HEAD
+	"github.com/ethereum/go-ethereum/consensus/misc/eip4844"
 	"github.com/ethereum/go-ethereum/consensus/parlia"
-=======
-	"github.com/ethereum/go-ethereum/consensus/misc/eip4844"
->>>>>>> 8f7eb9cc
 	"github.com/ethereum/go-ethereum/core"
 	"github.com/ethereum/go-ethereum/core/state"
 	"github.com/ethereum/go-ethereum/core/systemcontracts"
@@ -44,6 +41,7 @@
 	"github.com/ethereum/go-ethereum/params"
 	"github.com/ethereum/go-ethereum/trie"
 	lru "github.com/hashicorp/golang-lru"
+	"github.com/holiman/uint256"
 )
 
 const (
@@ -257,11 +255,6 @@
 		resubmitIntervalCh: make(chan time.Duration),
 		recentMinedBlocks:  recentMinedBlocks,
 	}
-<<<<<<< HEAD
-=======
-	// Subscribe for transaction insertion events (whether from network or resurrects)
-	worker.txsSub = eth.TxPool().SubscribeTransactions(worker.txsCh, true)
->>>>>>> 8f7eb9cc
 	// Subscribe events for blockchain
 	worker.chainHeadSub = eth.BlockChain().SubscribeChainHeadEvent(worker.chainHeadCh)
 
@@ -496,53 +489,6 @@
 		case req := <-w.getWorkCh:
 			req.result <- w.generateWork(req.params)
 
-<<<<<<< HEAD
-=======
-		case ev := <-w.txsCh:
-			// Apply transactions to the pending state if we're not sealing
-			//
-			// Note all transactions received may not be continuous with transactions
-			// already included in the current sealing block. These transactions will
-			// be automatically eliminated.
-			if !w.isRunning() && w.current != nil {
-				// If block is already full, abort
-				if gp := w.current.gasPool; gp != nil && gp.Gas() < params.TxGas {
-					continue
-				}
-				txs := make(map[common.Address][]*txpool.LazyTransaction, len(ev.Txs))
-				for _, tx := range ev.Txs {
-					acc, _ := types.Sender(w.current.signer, tx)
-					txs[acc] = append(txs[acc], &txpool.LazyTransaction{
-						Pool:      w.eth.TxPool(), // We don't know where this came from, yolo resolve from everywhere
-						Hash:      tx.Hash(),
-						Tx:        nil, // Do *not* set this! We need to resolve it later to pull blobs in
-						Time:      tx.Time(),
-						GasFeeCap: tx.GasFeeCap(),
-						GasTipCap: tx.GasTipCap(),
-						Gas:       tx.Gas(),
-						BlobGas:   tx.BlobGas(),
-					})
-				}
-				txset := newTransactionsByPriceAndNonce(w.current.signer, txs, w.current.header.BaseFee)
-				tcount := w.current.tcount
-				w.commitTransactions(w.current, txset, nil)
-
-				// Only update the snapshot if any new transactions were added
-				// to the pending block
-				if tcount != w.current.tcount {
-					w.updateSnapshot(w.current)
-				}
-			} else {
-				// Special case, if the consensus engine is 0 period clique(dev mode),
-				// submit sealing work here since all empty submission will be rejected
-				// by clique. Of course the advance sealing(empty submission) is disabled.
-				if w.chainConfig.Clique != nil && w.chainConfig.Clique.Period == 0 {
-					w.commitWork(nil, time.Now().Unix())
-				}
-			}
-			w.newTxs.Add(int32(len(ev.Txs)))
-
->>>>>>> 8f7eb9cc
 		// System stopped
 		case <-w.exitCh:
 			return
@@ -747,14 +693,12 @@
 	w.snapshotState = env.state.Copy()
 }
 
-<<<<<<< HEAD
-func (w *worker) commitTransaction(env *environment, tx *txpool.Transaction, receiptProcessors ...core.ReceiptProcessor) ([]*types.Log, error) {
-=======
-func (w *worker) commitTransaction(env *environment, tx *types.Transaction) ([]*types.Log, error) {
+func (w *worker) commitTransaction(env *environment, tx *types.Transaction, receiptProcessors ...core.ReceiptProcessor) ([]*types.Log, error) {
 	if tx.Type() == types.BlobTxType {
-		return w.commitBlobTransaction(env, tx)
-	}
-	receipt, err := w.applyTransaction(env, tx)
+		return w.commitBlobTransaction(env, tx, receiptProcessors...)
+	}
+
+	receipt, err := w.applyTransaction(env, tx, receiptProcessors...)
 	if err != nil {
 		return nil, err
 	}
@@ -763,7 +707,7 @@
 	return receipt.Logs, nil
 }
 
-func (w *worker) commitBlobTransaction(env *environment, tx *types.Transaction) ([]*types.Log, error) {
+func (w *worker) commitBlobTransaction(env *environment, tx *types.Transaction, receiptProcessors ...core.ReceiptProcessor) ([]*types.Log, error) {
 	sc := tx.BlobTxSidecar()
 	if sc == nil {
 		panic("blob transaction without blobs in miner")
@@ -775,7 +719,8 @@
 	if (env.blobs+len(sc.Blobs))*params.BlobTxBlobGasPerBlob > params.MaxBlobGasPerBlock {
 		return nil, errors.New("max data blobs reached")
 	}
-	receipt, err := w.applyTransaction(env, tx)
+
+	receipt, err := w.applyTransaction(env, tx, receiptProcessors...)
 	if err != nil {
 		return nil, err
 	}
@@ -788,18 +733,13 @@
 }
 
 // applyTransaction runs the transaction. If execution fails, state and gas pool are reverted.
-func (w *worker) applyTransaction(env *environment, tx *types.Transaction) (*types.Receipt, error) {
->>>>>>> 8f7eb9cc
+func (w *worker) applyTransaction(env *environment, tx *types.Transaction, receiptProcessors ...core.ReceiptProcessor) (*types.Receipt, error) {
 	var (
 		snap = env.state.Snapshot()
 		gp   = env.gasPool.Gas()
 	)
-<<<<<<< HEAD
-
-	receipt, err := core.ApplyTransaction(w.chainConfig, w.chain, &env.coinbase, env.gasPool, env.state, env.header, tx.Tx, &env.header.GasUsed, *w.chain.GetVMConfig(), receiptProcessors...)
-=======
-	receipt, err := core.ApplyTransaction(w.chainConfig, w.chain, &env.coinbase, env.gasPool, env.state, env.header, tx, &env.header.GasUsed, *w.chain.GetVMConfig())
->>>>>>> 8f7eb9cc
+
+	receipt, err := core.ApplyTransaction(w.chainConfig, w.chain, &env.coinbase, env.gasPool, env.state, env.header, tx, &env.header.GasUsed, *w.chain.GetVMConfig(), receiptProcessors...)
 	if err != nil {
 		env.state.RevertToSnapshot(snap)
 		env.gasPool.SetGas(gp)
@@ -953,13 +893,9 @@
 	coinbase    common.Address    // The fee recipient address for including transaction
 	random      common.Hash       // The randomness generated by beacon chain, empty before the merge
 	withdrawals types.Withdrawals // List of withdrawals to include in block.
-<<<<<<< HEAD
 	prevWork    *environment
-	noTxs       bool // Flag whether an empty block without any transaction is expected
-=======
-	beaconRoot  *common.Hash      // The beacon root (cancun field).
-	noTxs       bool              // Flag whether an empty block without any transaction is expected
->>>>>>> 8f7eb9cc
+	noTxs       bool         // Flag whether an empty block without any transaction is expected
+	beaconRoot  *common.Hash // The beacon root (cancun field).
 }
 
 // prepareWork constructs the sealing task according to the given parameters,
@@ -1037,33 +973,25 @@
 		log.Error("Failed to create sealing context", "err", err)
 		return nil, err
 	}
-<<<<<<< HEAD
 
 	// Handle upgrade build-in system contract code
 	systemcontracts.UpgradeBuildInSystemContract(w.chainConfig, header.Number, parent.Time, header.Time, env.state)
 
-=======
 	if header.ParentBeaconRoot != nil {
 		context := core.NewEVMBlockContext(header, w.chain, nil)
 		vmenv := vm.NewEVM(context, vm.TxContext{}, env.state, w.chainConfig, vm.Config{})
 		core.ProcessBeaconBlockRoot(*header.ParentBeaconRoot, vmenv, env.state)
 	}
->>>>>>> 8f7eb9cc
 	return env, nil
 }
 
 // fillTransactions retrieves the pending transactions from the txpool and fills them
 // into the given sealing block. The transaction selection and ordering strategy can
 // be customized with the plugin in the future.
-<<<<<<< HEAD
 func (w *worker) fillTransactions(interruptCh chan int32, env *environment, stopTimer *time.Timer) (err error) {
 	// Split the pending transactions into locals and remotes
 	// Fill the block with all available pending transactions.
 	pending := w.eth.TxPool().Pending(false)
-=======
-func (w *worker) fillTransactions(interrupt *atomic.Int32, env *environment) error {
-	pending := w.eth.TxPool().Pending(true)
->>>>>>> 8f7eb9cc
 
 	// Split the pending transactions into locals and remotes.
 	localTxs, remoteTxs := make(map[common.Address][]*txpool.LazyTransaction), pending
@@ -1074,11 +1002,7 @@
 		}
 	}
 
-<<<<<<< HEAD
-	err = nil
-=======
 	// Fill the block with all available pending transactions.
->>>>>>> 8f7eb9cc
 	if len(localTxs) > 0 {
 		txs := newTransactionsByPriceAndNonce(env.signer, localTxs, env.header.BaseFee)
 		err = w.commitTransactions(env, txs, interruptCh, stopTimer)
@@ -1121,13 +1045,9 @@
 	}
 	return &newPayloadResult{
 		block:    block,
-		fees:     totalFees(block, work.receipts),
+		fees:     fees.ToBig(),
 		sidecars: work.sidecars,
 	}
-<<<<<<< HEAD
-	return block, fees, nil
-=======
->>>>>>> 8f7eb9cc
 }
 
 // commitWork generates several new sealing tasks based on the parent block
@@ -1148,7 +1068,6 @@
 			return
 		}
 	}
-<<<<<<< HEAD
 
 	stopTimer := time.NewTimer(0)
 	defer stopTimer.Stop()
@@ -1199,39 +1118,11 @@
 				"commit delay", *delay, "DelayLeftOver", w.config.DelayLeftOver)
 			stopTimer.Reset(*delay)
 		}
-=======
-	work, err := w.prepareWork(&generateParams{
-		timestamp: uint64(timestamp),
-		coinbase:  coinbase,
-	})
-	if err != nil {
-		return
-	}
-	// Fill pending transactions from the txpool into the block.
-	err = w.fillTransactions(interrupt, work)
-	switch {
-	case err == nil:
-		// The entire block is filled, decrease resubmit interval in case
-		// of current interval is larger than the user-specified one.
-		w.adjustResubmitInterval(&intervalAdjust{inc: false})
-
-	case errors.Is(err, errBlockInterruptedByRecommit):
-		// Notify resubmit loop to increase resubmitting interval if the
-		// interruption is due to frequent commits.
-		gaslimit := work.header.GasLimit
-		ratio := float64(gaslimit-work.gasPool.Gas()) / float64(gaslimit)
-		if ratio < 0.1 {
-			ratio = 0.1
-		}
-		w.adjustResubmitInterval(&intervalAdjust{
-			ratio: ratio,
-			inc:   true,
-		})
->>>>>>> 8f7eb9cc
 
 		// subscribe before fillTransactions
 		txsCh := make(chan core.NewTxsEvent, txChanSize)
-		sub := w.eth.TxPool().SubscribeNewTxsEvent(txsCh)
+		// Subscribe for transaction insertion events (whether from network or resurrects)
+		sub := w.eth.TxPool().SubscribeTransactions(txsCh, true)
 		// if TxPool has been stopped, `sub` would be nil, it could happen on shutdown.
 		if sub == nil {
 			log.Info("commitWork SubscribeNewTxsEvent return nil")
@@ -1316,7 +1207,7 @@
 	}
 	// get the most profitable work
 	bestWork := workList[0]
-	bestReward := new(big.Int)
+	bestReward := new(uint256.Int)
 	for i, wk := range workList {
 		balance := wk.state.GetBalance(consensus.SystemAddress)
 		log.Debug("Get the most profitable work", "index", i, "balance", balance, "bestReward", bestReward)
@@ -1353,6 +1244,8 @@
 			env.state.CorrectAccountsRoot(w.chain.CurrentBlock().Root)
 		*/
 
+		fees := env.state.GetBalance(consensus.SystemAddress).ToBig()
+		feesInEther := new(big.Float).Quo(new(big.Float).SetInt(fees), big.NewFloat(params.Ether))
 		// Withdrawals are set to nil here, because this is only called in PoW.
 		finalizeStart := time.Now()
 		block, receipts, err := w.engine.FinalizeAndAssemble(w.chain, types.CopyHeader(env.header), env.state, env.txs, nil, env.receipts, nil)
@@ -1370,8 +1263,6 @@
 		if !w.isTTDReached(block.Header()) {
 			select {
 			case w.taskCh <- &task{receipts: receipts, state: env.state, block: block, createdAt: time.Now()}:
-				fees := env.state.GetBalance(consensus.SystemAddress)
-				feesInEther := new(big.Float).Quo(new(big.Float).SetInt(fees), big.NewFloat(params.Ether))
 				log.Info("Commit new sealing work", "number", block.Number(), "sealhash", w.engine.SealHash(block.Header()),
 					"txs", env.tcount, "gas", block.GasUsed(), "fees", feesInEther, "elapsed", common.PrettyDuration(time.Since(start)))
 
@@ -1407,15 +1298,6 @@
 func (w *worker) isTTDReached(header *types.Header) bool {
 	td, ttd := w.chain.GetTd(header.ParentHash, header.Number.Uint64()-1), w.chain.Config().TerminalTotalDifficulty
 	return td != nil && ttd != nil && td.Cmp(ttd) >= 0
-}
-
-// adjustResubmitInterval adjusts the resubmit interval.
-func (w *worker) adjustResubmitInterval(message *intervalAdjust) {
-	select {
-	case w.resubmitAdjustCh <- message:
-	default:
-		log.Warn("the resubmitAdjustCh is full, discard the message")
-	}
 }
 
 // copyReceipts makes a deep copy of the given receipts.
