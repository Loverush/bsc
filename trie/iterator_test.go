// Copyright 2014 The go-ethereum Authors
// This file is part of the go-ethereum library.
//
// The go-ethereum library is free software: you can redistribute it and/or modify
// it under the terms of the GNU Lesser General Public License as published by
// the Free Software Foundation, either version 3 of the License, or
// (at your option) any later version.
//
// The go-ethereum library is distributed in the hope that it will be useful,
// but WITHOUT ANY WARRANTY; without even the implied warranty of
// MERCHANTABILITY or FITNESS FOR A PARTICULAR PURPOSE. See the
// GNU Lesser General Public License for more details.
//
// You should have received a copy of the GNU Lesser General Public License
// along with the go-ethereum library. If not, see <http://www.gnu.org/licenses/>.

package trie

import (
	"bytes"
	"encoding/binary"
	"fmt"
	"math/rand"
	"testing"

	"github.com/ethereum/go-ethereum/common"
	"github.com/ethereum/go-ethereum/core/rawdb"
	"github.com/ethereum/go-ethereum/core/types"
	"github.com/ethereum/go-ethereum/crypto"
	"github.com/ethereum/go-ethereum/ethdb"
	"github.com/ethereum/go-ethereum/ethdb/memorydb"
	"github.com/ethereum/go-ethereum/trie/trienode"
)

func TestEmptyIterator(t *testing.T) {
<<<<<<< HEAD
	trie := newEmpty()
	iter := trie.NodeIterator(nil)
=======
	trie := NewEmpty(NewDatabase(rawdb.NewMemoryDatabase()))
	iter := trie.MustNodeIterator(nil)
>>>>>>> bed84606

	seen := make(map[string]struct{})
	for iter.Next(true) {
		seen[string(iter.Path())] = struct{}{}
	}
	if len(seen) != 0 {
		t.Fatal("Unexpected trie node iterated")
	}
}

func TestIterator(t *testing.T) {
	db := NewDatabase(rawdb.NewMemoryDatabase())
	trie := NewEmpty(db)
	vals := []struct{ k, v string }{
		{"do", "verb"},
		{"ether", "wookiedoo"},
		{"horse", "stallion"},
		{"shaman", "horse"},
		{"doge", "coin"},
		{"dog", "puppy"},
		{"somethingveryoddindeedthis is", "myothernodedata"},
	}
	all := make(map[string]string)
	for _, val := range vals {
		all[val.k] = val.v
		trie.MustUpdate([]byte(val.k), []byte(val.v))
	}
	root, nodes, _ := trie.Commit(false)
	db.Update(root, types.EmptyRootHash, 0, trienode.NewWithNodeSet(nodes), nil)

	trie, _ = New(TrieID(root), db)
	found := make(map[string]string)
	it := NewIterator(trie.MustNodeIterator(nil))
	for it.Next() {
		found[string(it.Key)] = string(it.Value)
	}

	for k, v := range all {
		if found[k] != v {
			t.Errorf("iterator value mismatch for %s: got %q want %q", k, found[k], v)
		}
	}
}

type kv struct {
	k, v []byte
	t    bool
}

func (k *kv) cmp(other *kv) int {
	return bytes.Compare(k.k, other.k)
}

func TestIteratorLargeData(t *testing.T) {
	trie := NewEmpty(NewDatabase(rawdb.NewMemoryDatabase()))
	vals := make(map[string]*kv)

	for i := byte(0); i < 255; i++ {
		value := &kv{common.LeftPadBytes([]byte{i}, 32), []byte{i}, false}
		value2 := &kv{common.LeftPadBytes([]byte{10, i}, 32), []byte{i}, false}
		trie.MustUpdate(value.k, value.v)
		trie.MustUpdate(value2.k, value2.v)
		vals[string(value.k)] = value
		vals[string(value2.k)] = value2
	}

	it := NewIterator(trie.MustNodeIterator(nil))
	for it.Next() {
		vals[string(it.Key)].t = true
	}

	var untouched []*kv
	for _, value := range vals {
		if !value.t {
			untouched = append(untouched, value)
		}
	}

	if len(untouched) > 0 {
		t.Errorf("Missed %d nodes", len(untouched))
		for _, value := range untouched {
			t.Error(value)
		}
	}
}

type iterationElement struct {
	hash common.Hash
	path []byte
	blob []byte
}

// Tests that the node iterator indeed walks over the entire database contents.
func TestNodeIteratorCoverage(t *testing.T) {
	testNodeIteratorCoverage(t, rawdb.HashScheme)
	testNodeIteratorCoverage(t, rawdb.PathScheme)
}

func testNodeIteratorCoverage(t *testing.T, scheme string) {
	// Create some arbitrary test trie to iterate
	db, nodeDb, trie, _ := makeTestTrie(scheme)

	// Gather all the node hashes found by the iterator
	var elements = make(map[common.Hash]iterationElement)
	for it := trie.MustNodeIterator(nil); it.Next(true); {
		if it.Hash() != (common.Hash{}) {
			elements[it.Hash()] = iterationElement{
				hash: it.Hash(),
				path: common.CopyBytes(it.Path()),
				blob: common.CopyBytes(it.NodeBlob()),
			}
		}
	}
	// Cross check the hashes and the database itself
	reader, err := nodeDb.Reader(trie.Hash())
	if err != nil {
		t.Fatalf("state is not available %x", trie.Hash())
	}
	for _, element := range elements {
		if blob, err := reader.Node(common.Hash{}, element.path, element.hash); err != nil {
			t.Errorf("failed to retrieve reported node %x: %v", element.hash, err)
		} else if !bytes.Equal(blob, element.blob) {
			t.Errorf("node blob is different, want %v got %v", element.blob, blob)
		}
	}
	var (
		count int
		it    = db.NewIterator(nil, nil)
	)
	for it.Next() {
		res, _, _ := isTrieNode(nodeDb.Scheme(), it.Key(), it.Value())
		if !res {
			continue
		}
		count += 1
		if elem, ok := elements[crypto.Keccak256Hash(it.Value())]; !ok {
			t.Error("state entry not reported")
		} else if !bytes.Equal(it.Value(), elem.blob) {
			t.Errorf("node blob is different, want %v got %v", elem.blob, it.Value())
		}
	}
	it.Release()
	if count != len(elements) {
		t.Errorf("state entry is mismatched %d %d", count, len(elements))
	}
}

type kvs struct{ k, v string }

var testdata1 = []kvs{
	{"barb", "ba"},
	{"bard", "bc"},
	{"bars", "bb"},
	{"bar", "b"},
	{"fab", "z"},
	{"food", "ab"},
	{"foos", "aa"},
	{"foo", "a"},
}

var testdata2 = []kvs{
	{"aardvark", "c"},
	{"bar", "b"},
	{"barb", "bd"},
	{"bars", "be"},
	{"fab", "z"},
	{"foo", "a"},
	{"foos", "aa"},
	{"food", "ab"},
	{"jars", "d"},
}

func TestIteratorSeek(t *testing.T) {
	trie := NewEmpty(NewDatabase(rawdb.NewMemoryDatabase()))
	for _, val := range testdata1 {
		trie.MustUpdate([]byte(val.k), []byte(val.v))
	}

	// Seek to the middle.
	it := NewIterator(trie.MustNodeIterator([]byte("fab")))
	if err := checkIteratorOrder(testdata1[4:], it); err != nil {
		t.Fatal(err)
	}

	// Seek to a non-existent key.
	it = NewIterator(trie.MustNodeIterator([]byte("barc")))
	if err := checkIteratorOrder(testdata1[1:], it); err != nil {
		t.Fatal(err)
	}

	// Seek beyond the end.
	it = NewIterator(trie.MustNodeIterator([]byte("z")))
	if err := checkIteratorOrder(nil, it); err != nil {
		t.Fatal(err)
	}
}

func checkIteratorOrder(want []kvs, it *Iterator) error {
	for it.Next() {
		if len(want) == 0 {
			return fmt.Errorf("didn't expect any more values, got key %q", it.Key)
		}
		if !bytes.Equal(it.Key, []byte(want[0].k)) {
			return fmt.Errorf("wrong key: got %q, want %q", it.Key, want[0].k)
		}
		want = want[1:]
	}
	if len(want) > 0 {
		return fmt.Errorf("iterator ended early, want key %q", want[0])
	}
	return nil
}

func TestDifferenceIterator(t *testing.T) {
	dba := NewDatabase(rawdb.NewMemoryDatabase())
	triea := NewEmpty(dba)
	for _, val := range testdata1 {
		triea.MustUpdate([]byte(val.k), []byte(val.v))
	}
	rootA, nodesA, _ := triea.Commit(false)
	dba.Update(rootA, types.EmptyRootHash, 0, trienode.NewWithNodeSet(nodesA), nil)
	triea, _ = New(TrieID(rootA), dba)

	dbb := NewDatabase(rawdb.NewMemoryDatabase())
	trieb := NewEmpty(dbb)
	for _, val := range testdata2 {
		trieb.MustUpdate([]byte(val.k), []byte(val.v))
	}
	rootB, nodesB, _ := trieb.Commit(false)
	dbb.Update(rootB, types.EmptyRootHash, 0, trienode.NewWithNodeSet(nodesB), nil)
	trieb, _ = New(TrieID(rootB), dbb)

	found := make(map[string]string)
	di, _ := NewDifferenceIterator(triea.MustNodeIterator(nil), trieb.MustNodeIterator(nil))
	it := NewIterator(di)
	for it.Next() {
		found[string(it.Key)] = string(it.Value)
	}

	all := []struct{ k, v string }{
		{"aardvark", "c"},
		{"barb", "bd"},
		{"bars", "be"},
		{"jars", "d"},
	}
	for _, item := range all {
		if found[item.k] != item.v {
			t.Errorf("iterator value mismatch for %s: got %v want %v", item.k, found[item.k], item.v)
		}
	}
	if len(found) != len(all) {
		t.Errorf("iterator count mismatch: got %d values, want %d", len(found), len(all))
	}
}

func TestUnionIterator(t *testing.T) {
	dba := NewDatabase(rawdb.NewMemoryDatabase())
	triea := NewEmpty(dba)
	for _, val := range testdata1 {
		triea.MustUpdate([]byte(val.k), []byte(val.v))
	}
	rootA, nodesA, _ := triea.Commit(false)
	dba.Update(rootA, types.EmptyRootHash, 0, trienode.NewWithNodeSet(nodesA), nil)
	triea, _ = New(TrieID(rootA), dba)

	dbb := NewDatabase(rawdb.NewMemoryDatabase())
	trieb := NewEmpty(dbb)
	for _, val := range testdata2 {
		trieb.MustUpdate([]byte(val.k), []byte(val.v))
	}
	rootB, nodesB, _ := trieb.Commit(false)
	dbb.Update(rootB, types.EmptyRootHash, 0, trienode.NewWithNodeSet(nodesB), nil)
	trieb, _ = New(TrieID(rootB), dbb)

	di, _ := NewUnionIterator([]NodeIterator{triea.MustNodeIterator(nil), trieb.MustNodeIterator(nil)})
	it := NewIterator(di)

	all := []struct{ k, v string }{
		{"aardvark", "c"},
		{"barb", "ba"},
		{"barb", "bd"},
		{"bard", "bc"},
		{"bars", "bb"},
		{"bars", "be"},
		{"bar", "b"},
		{"fab", "z"},
		{"food", "ab"},
		{"foos", "aa"},
		{"foo", "a"},
		{"jars", "d"},
	}

	for i, kv := range all {
		if !it.Next() {
			t.Errorf("Iterator ends prematurely at element %d", i)
		}
		if kv.k != string(it.Key) {
			t.Errorf("iterator value mismatch for element %d: got key %s want %s", i, it.Key, kv.k)
		}
		if kv.v != string(it.Value) {
			t.Errorf("iterator value mismatch for element %d: got value %s want %s", i, it.Value, kv.v)
		}
	}
	if it.Next() {
		t.Errorf("Iterator returned extra values.")
	}
}

func TestIteratorNoDups(t *testing.T) {
	tr := NewEmpty(NewDatabase(rawdb.NewMemoryDatabase()))
	for _, val := range testdata1 {
		tr.MustUpdate([]byte(val.k), []byte(val.v))
	}
	checkIteratorNoDups(t, tr.MustNodeIterator(nil), nil)
}

// This test checks that nodeIterator.Next can be retried after inserting missing trie nodes.
func TestIteratorContinueAfterError(t *testing.T) {
	testIteratorContinueAfterError(t, false, rawdb.HashScheme)
	testIteratorContinueAfterError(t, true, rawdb.HashScheme)
	testIteratorContinueAfterError(t, false, rawdb.PathScheme)
	testIteratorContinueAfterError(t, true, rawdb.PathScheme)
}

func testIteratorContinueAfterError(t *testing.T, memonly bool, scheme string) {
	diskdb := rawdb.NewMemoryDatabase()
	tdb := newTestDatabase(diskdb, scheme)

	tr := NewEmpty(tdb)
	for _, val := range testdata1 {
		tr.MustUpdate([]byte(val.k), []byte(val.v))
	}
	root, nodes, _ := tr.Commit(false)
	tdb.Update(root, types.EmptyRootHash, 0, trienode.NewWithNodeSet(nodes), nil)
	if !memonly {
		tdb.Commit(root, false)
	}
	tr, _ = New(TrieID(root), tdb)
	wantNodeCount := checkIteratorNoDups(t, tr.MustNodeIterator(nil), nil)

	var (
		paths  [][]byte
		hashes []common.Hash
	)
	if memonly {
		for path, n := range nodes.Nodes {
			paths = append(paths, []byte(path))
			hashes = append(hashes, n.Hash)
		}
	} else {
		it := diskdb.NewIterator(nil, nil)
		for it.Next() {
			ok, path, hash := isTrieNode(tdb.Scheme(), it.Key(), it.Value())
			if !ok {
				continue
			}
			paths = append(paths, path)
			hashes = append(hashes, hash)
		}
		it.Release()
	}
	for i := 0; i < 20; i++ {
		// Create trie that will load all nodes from DB.
		tr, _ := New(TrieID(tr.Hash()), tdb)

		// Remove a random node from the database. It can't be the root node
		// because that one is already loaded.
		var (
			rval  []byte
			rpath []byte
			rhash common.Hash
		)
		for {
			if memonly {
				rpath = paths[rand.Intn(len(paths))]
				n := nodes.Nodes[string(rpath)]
				if n == nil {
					continue
				}
				rhash = n.Hash
			} else {
				index := rand.Intn(len(paths))
				rpath = paths[index]
				rhash = hashes[index]
			}
			if rhash != tr.Hash() {
				break
			}
		}
		if memonly {
			tr.reader.banned = map[string]struct{}{string(rpath): {}}
		} else {
			rval = rawdb.ReadTrieNode(diskdb, common.Hash{}, rpath, rhash, tdb.Scheme())
			rawdb.DeleteTrieNode(diskdb, common.Hash{}, rpath, rhash, tdb.Scheme())
		}
		// Iterate until the error is hit.
		seen := make(map[string]bool)
		it := tr.MustNodeIterator(nil)
		checkIteratorNoDups(t, it, seen)
		missing, ok := it.Error().(*MissingNodeError)
		if !ok || missing.NodeHash != rhash {
			t.Fatal("didn't hit missing node, got", it.Error())
		}

		// Add the node back and continue iteration.
		if memonly {
			delete(tr.reader.banned, string(rpath))
		} else {
			rawdb.WriteTrieNode(diskdb, common.Hash{}, rpath, rhash, rval, tdb.Scheme())
		}
		checkIteratorNoDups(t, it, seen)
		if it.Error() != nil {
			t.Fatal("unexpected error", it.Error())
		}
		if len(seen) != wantNodeCount {
			t.Fatal("wrong node iteration count, got", len(seen), "want", wantNodeCount)
		}
	}
}

// Similar to the test above, this one checks that failure to create nodeIterator at a
// certain key prefix behaves correctly when Next is called. The expectation is that Next
// should retry seeking before returning true for the first time.
func TestIteratorContinueAfterSeekError(t *testing.T) {
	testIteratorContinueAfterSeekError(t, false, rawdb.HashScheme)
	testIteratorContinueAfterSeekError(t, true, rawdb.HashScheme)
	testIteratorContinueAfterSeekError(t, false, rawdb.PathScheme)
	testIteratorContinueAfterSeekError(t, true, rawdb.PathScheme)
}

func testIteratorContinueAfterSeekError(t *testing.T, memonly bool, scheme string) {
	// Commit test trie to db, then remove the node containing "bars".
	var (
		barNodePath []byte
		barNodeHash = common.HexToHash("05041990364eb72fcb1127652ce40d8bab765f2bfe53225b1170d276cc101c2e")
	)
	diskdb := rawdb.NewMemoryDatabase()
	triedb := newTestDatabase(diskdb, scheme)
	ctr := NewEmpty(triedb)
	for _, val := range testdata1 {
		ctr.MustUpdate([]byte(val.k), []byte(val.v))
	}
	root, nodes, _ := ctr.Commit(false)
	for path, n := range nodes.Nodes {
		if n.Hash == barNodeHash {
			barNodePath = []byte(path)
			break
		}
	}
	triedb.Update(root, types.EmptyRootHash, 0, trienode.NewWithNodeSet(nodes), nil)
	if !memonly {
		triedb.Commit(root, false)
	}
	var (
		barNodeBlob []byte
	)
	tr, _ := New(TrieID(root), triedb)
	if memonly {
		tr.reader.banned = map[string]struct{}{string(barNodePath): {}}
	} else {
		barNodeBlob = rawdb.ReadTrieNode(diskdb, common.Hash{}, barNodePath, barNodeHash, triedb.Scheme())
		rawdb.DeleteTrieNode(diskdb, common.Hash{}, barNodePath, barNodeHash, triedb.Scheme())
	}
	// Create a new iterator that seeks to "bars". Seeking can't proceed because
	// the node is missing.
	it := tr.MustNodeIterator([]byte("bars"))
	missing, ok := it.Error().(*MissingNodeError)
	if !ok {
		t.Fatal("want MissingNodeError, got", it.Error())
	} else if missing.NodeHash != barNodeHash {
		t.Fatal("wrong node missing")
	}
	// Reinsert the missing node.
	if memonly {
		delete(tr.reader.banned, string(barNodePath))
	} else {
		rawdb.WriteTrieNode(diskdb, common.Hash{}, barNodePath, barNodeHash, barNodeBlob, triedb.Scheme())
	}
	// Check that iteration produces the right set of values.
	if err := checkIteratorOrder(testdata1[2:], NewIterator(it)); err != nil {
		t.Fatal(err)
	}
}

func checkIteratorNoDups(t *testing.T, it NodeIterator, seen map[string]bool) int {
	if seen == nil {
		seen = make(map[string]bool)
	}
	for it.Next(true) {
		if seen[string(it.Path())] {
			t.Fatalf("iterator visited node path %x twice", it.Path())
		}
		seen[string(it.Path())] = true
	}
	return len(seen)
}

func TestIteratorNodeBlob(t *testing.T) {
	testIteratorNodeBlob(t, rawdb.HashScheme)
	testIteratorNodeBlob(t, rawdb.PathScheme)
}

type loggingDb struct {
	getCount uint64
	backend  ethdb.KeyValueStore
}

func (l *loggingDb) Has(key []byte) (bool, error) {
	return l.backend.Has(key)
}

func (l *loggingDb) Get(key []byte) ([]byte, error) {
	l.getCount++
	return l.backend.Get(key)
}

func (l *loggingDb) Put(key []byte, value []byte) error {
	return l.backend.Put(key, value)
}

func (l *loggingDb) Delete(key []byte) error {
	return l.backend.Delete(key)
}

func (l *loggingDb) NewBatch() ethdb.Batch {
	return l.backend.NewBatch()
}

func (l *loggingDb) NewBatchWithSize(size int) ethdb.Batch {
	return l.backend.NewBatchWithSize(size)
}

func (l *loggingDb) NewIterator(prefix []byte, start []byte) ethdb.Iterator {
	return l.backend.NewIterator(prefix, start)
}

func (l *loggingDb) NewSnapshot() (ethdb.Snapshot, error) {
	return l.backend.NewSnapshot()
}

func (l *loggingDb) Stat(property string) (string, error) {
	return l.backend.Stat(property)
}

func (l *loggingDb) Compact(start []byte, limit []byte) error {
	return l.backend.Compact(start, limit)
}

func (l *loggingDb) Close() error {
	return l.backend.Close()
}

// makeLargeTestTrie create a sample test trie
func makeLargeTestTrie() (*Database, *StateTrie, *loggingDb) {
	// Create an empty trie
	logDb := &loggingDb{0, memorydb.New()}
	triedb := NewDatabase(rawdb.NewDatabase(logDb))
	trie, _ := NewStateTrie(TrieID(types.EmptyRootHash), triedb)

	// Fill it with some arbitrary data
	for i := 0; i < 10000; i++ {
		key := make([]byte, 32)
		val := make([]byte, 32)
		binary.BigEndian.PutUint64(key, uint64(i))
		binary.BigEndian.PutUint64(val, uint64(i))
		key = crypto.Keccak256(key)
		val = crypto.Keccak256(val)
		trie.MustUpdate(key, val)
	}
	root, nodes, _ := trie.Commit(false)
	triedb.Update(root, types.EmptyRootHash, 0, trienode.NewWithNodeSet(nodes), nil)
	triedb.Commit(root, false)

	// Return the generated trie
	trie, _ = NewStateTrie(TrieID(root), triedb)
	return triedb, trie, logDb
}

// Tests that the node iterator indeed walks over the entire database contents.
func TestNodeIteratorLargeTrie(t *testing.T) {
	// Create some arbitrary test trie to iterate
	db, trie, logDb := makeLargeTestTrie()
	db.Cap(0) // flush everything
	// Do a seek operation
	trie.NodeIterator(common.FromHex("0x77667766776677766778855885885885"))
	// master: 24 get operations
	// this pr: 6 get operations
	if have, want := logDb.getCount, uint64(6); have != want {
		t.Fatalf("Too many lookups during seek, have %d want %d", have, want)
	}
}

func testIteratorNodeBlob(t *testing.T, scheme string) {
	var (
		db     = rawdb.NewMemoryDatabase()
		triedb = newTestDatabase(db, scheme)
		trie   = NewEmpty(triedb)
	)
	vals := []struct{ k, v string }{
		{"do", "verb"},
		{"ether", "wookiedoo"},
		{"horse", "stallion"},
		{"shaman", "horse"},
		{"doge", "coin"},
		{"dog", "puppy"},
		{"somethingveryoddindeedthis is", "myothernodedata"},
	}
	all := make(map[string]string)
	for _, val := range vals {
		all[val.k] = val.v
		trie.MustUpdate([]byte(val.k), []byte(val.v))
	}
	root, nodes, _ := trie.Commit(false)
	triedb.Update(root, types.EmptyRootHash, 0, trienode.NewWithNodeSet(nodes), nil)
	triedb.Commit(root, false)

	var found = make(map[common.Hash][]byte)
	trie, _ = New(TrieID(root), triedb)
	it := trie.MustNodeIterator(nil)
	for it.Next(true) {
		if it.Hash() == (common.Hash{}) {
			continue
		}
		found[it.Hash()] = it.NodeBlob()
	}

	dbIter := db.NewIterator(nil, nil)
	defer dbIter.Release()

	var count int
	for dbIter.Next() {
		ok, _, _ := isTrieNode(triedb.Scheme(), dbIter.Key(), dbIter.Value())
		if !ok {
			continue
		}
		got, present := found[crypto.Keccak256Hash(dbIter.Value())]
		if !present {
			t.Fatal("Miss trie node")
		}
		if !bytes.Equal(got, dbIter.Value()) {
			t.Fatalf("Unexpected trie node want %v got %v", dbIter.Value(), got)
		}
		count += 1
	}
	if count != len(found) {
		t.Fatal("Find extra trie node via iterator")
	}
}

// isTrieNode is a helper function which reports if the provided
// database entry belongs to a trie node or not. Note in tests
// only single layer trie is used, namely storage trie is not
// considered at all.
func isTrieNode(scheme string, key, val []byte) (bool, []byte, common.Hash) {
	var (
		path []byte
		hash common.Hash
	)
	if scheme == rawdb.HashScheme {
		ok := rawdb.IsLegacyTrieNode(key, val)
		if !ok {
			return false, nil, common.Hash{}
		}
		hash = common.BytesToHash(key)
	} else {
		ok, remain := rawdb.IsAccountTrieNode(key)
		if !ok {
			return false, nil, common.Hash{}
		}
		path = common.CopyBytes(remain)
		hash = crypto.Keccak256Hash(val)
	}
	return true, path, hash
}<|MERGE_RESOLUTION|>--- conflicted
+++ resolved
@@ -33,13 +33,8 @@
 )
 
 func TestEmptyIterator(t *testing.T) {
-<<<<<<< HEAD
-	trie := newEmpty()
-	iter := trie.NodeIterator(nil)
-=======
 	trie := NewEmpty(NewDatabase(rawdb.NewMemoryDatabase()))
 	iter := trie.MustNodeIterator(nil)
->>>>>>> bed84606
 
 	seen := make(map[string]struct{})
 	for iter.Next(true) {
