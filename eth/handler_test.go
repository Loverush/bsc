// Copyright 2015 The go-ethereum Authors
// This file is part of the go-ethereum library.
//
// The go-ethereum library is free software: you can redistribute it and/or modify
// it under the terms of the GNU Lesser General Public License as published by
// the Free Software Foundation, either version 3 of the License, or
// (at your option) any later version.
//
// The go-ethereum library is distributed in the hope that it will be useful,
// but WITHOUT ANY WARRANTY; without even the implied warranty of
// MERCHANTABILITY or FITNESS FOR A PARTICULAR PURPOSE. See the
// GNU Lesser General Public License for more details.
//
// You should have received a copy of the GNU Lesser General Public License
// along with the go-ethereum library. If not, see <http://www.gnu.org/licenses/>.

package eth

import (
	"math/big"
	"sort"
	"sync"

	"github.com/ethereum/go-ethereum/common"
	"github.com/ethereum/go-ethereum/consensus"
	"github.com/ethereum/go-ethereum/consensus/ethash"
	"github.com/ethereum/go-ethereum/core"
	"github.com/ethereum/go-ethereum/core/rawdb"
	"github.com/ethereum/go-ethereum/core/types"
	"github.com/ethereum/go-ethereum/core/vm"
	"github.com/ethereum/go-ethereum/crypto"
	"github.com/ethereum/go-ethereum/eth/downloader"
	"github.com/ethereum/go-ethereum/ethdb"
	"github.com/ethereum/go-ethereum/event"
	"github.com/ethereum/go-ethereum/params"
)

var (
	// testKey is a private key to use for funding a tester account.
	testKey, _ = crypto.HexToECDSA("b71c71a67e1177ad4e901695e1b4b9ee17ae16c6668d313eac2f96dbcda3f291")

	// testAddr is the Ethereum address of the tester account.
	testAddr = crypto.PubkeyToAddress(testKey.PublicKey)
)

// testTxPool is a mock transaction pool that blindly accepts all transactions.
// Its goal is to get around setting up a valid statedb for the balance and nonce
// checks.
type testTxPool struct {
	pool map[common.Hash]*types.Transaction // Hash map of collected transactions

	txFeed       event.Feed   // Notification feed to allow waiting for inclusion
	reannoTxFeed event.Feed   // Notification feed to trigger reannouce
	lock         sync.RWMutex // Protects the transaction pool
}

// newTestTxPool creates a mock transaction pool.
func newTestTxPool() *testTxPool {
	return &testTxPool{
		pool: make(map[common.Hash]*types.Transaction),
	}
}

// Has returns an indicator whether txpool has a transaction
// cached with the given hash.
func (p *testTxPool) Has(hash common.Hash) bool {
	p.lock.Lock()
	defer p.lock.Unlock()

	return p.pool[hash] != nil
}

// Get retrieves the transaction from local txpool with given
// tx hash.
func (p *testTxPool) Get(hash common.Hash) *types.Transaction {
	p.lock.Lock()
	defer p.lock.Unlock()

	return p.pool[hash]
}

// AddRemotes appends a batch of transactions to the pool, and notifies any
// listeners if the addition channel is non nil
func (p *testTxPool) AddRemotes(txs []*types.Transaction) []error {
	p.lock.Lock()
	defer p.lock.Unlock()

	for _, tx := range txs {
		p.pool[tx.Hash()] = tx
	}
	p.txFeed.Send(core.NewTxsEvent{Txs: txs})
	return make([]error, len(txs))
}

// ReannouceTransactions announce the transactions to some peers.
func (p *testTxPool) ReannouceTransactions(txs []*types.Transaction) []error {
	p.lock.Lock()
	defer p.lock.Unlock()

	for _, tx := range txs {
		p.pool[tx.Hash()] = tx
	}
	p.reannoTxFeed.Send(core.ReannoTxsEvent{Txs: txs})
	return make([]error, len(txs))
}

// Pending returns all the transactions known to the pool
func (p *testTxPool) Pending(enforceTips bool) map[common.Address]types.Transactions {
	p.lock.RLock()
	defer p.lock.RUnlock()

	batches := make(map[common.Address]types.Transactions)
	for _, tx := range p.pool {
		from, _ := types.Sender(types.HomesteadSigner{}, tx)
		batches[from] = append(batches[from], tx)
	}
	for _, batch := range batches {
		sort.Sort(types.TxByNonce(batch))
	}
	return batches
}

// SubscribeNewTxsEvent should return an event subscription of NewTxsEvent and
// send events to the given channel.
func (p *testTxPool) SubscribeNewTxsEvent(ch chan<- core.NewTxsEvent) event.Subscription {
	return p.txFeed.Subscribe(ch)
}

// SubscribeReannoTxsEvent should return an event subscription of ReannoTxsEvent and
// send events to the given channel.
func (p *testTxPool) SubscribeReannoTxsEvent(ch chan<- core.ReannoTxsEvent) event.Subscription {
	return p.reannoTxFeed.Subscribe(ch)
}

// testHandler is a live implementation of the Ethereum protocol handler, just
// preinitialized with some sane testing defaults and the transaction pool mocked
// out.
type testHandler struct {
	db       ethdb.Database
	chain    *core.BlockChain
	txpool   *testTxPool
	votepool *testVotePool
	handler  *handler
}

// newTestHandler creates a new handler for testing purposes with no blocks.
func newTestHandler() *testHandler {
	return newTestHandlerWithBlocks(0)
}

// newTestHandlerWithBlocks creates a new handler for testing purposes, with a
// given number of initial blocks.
func newTestHandlerWithBlocks(blocks int) *testHandler {
	// Create a database pre-initialize with a genesis block
	db := rawdb.NewMemoryDatabase()
	(&core.Genesis{
		Config: params.TestChainConfig,
		Alloc:  core.GenesisAlloc{testAddr: {Balance: big.NewInt(1000000)}},
	}).MustCommit(db)

	chain, _ := core.NewBlockChain(db, nil, params.TestChainConfig, ethash.NewFaker(), vm.Config{}, nil, nil)

	bs, _ := core.GenerateChain(params.TestChainConfig, chain.Genesis(), ethash.NewFaker(), db, blocks, nil)
	if _, err := chain.InsertChain(bs); err != nil {
		panic(err)
	}
	txpool := newTestTxPool()
	votepool := newTestVotePool()

	handler, _ := newHandler(&handlerConfig{
		Database:   db,
		Chain:      chain,
		TxPool:     txpool,
<<<<<<< HEAD
		VotePool:   votepool,
=======
		Merger:     consensus.NewMerger(rawdb.NewMemoryDatabase()),
>>>>>>> fd1d1e35
		Network:    1,
		Sync:       downloader.SnapSync,
		BloomCache: 1,
	})
	handler.Start(1000)

	return &testHandler{
		db:       db,
		chain:    chain,
		txpool:   txpool,
		votepool: votepool,
		handler:  handler,
	}
}

// close tears down the handler and all its internal constructs.
func (b *testHandler) close() {
	b.handler.Stop()
	b.chain.Stop()
}

// newTestVotePool creates a mock vote pool.
type testVotePool struct {
	pool map[common.Hash]*types.VoteEnvelope // Hash map of collected votes

	voteFeed event.Feed   // Notification feed to allow waiting for inclusion
	lock     sync.RWMutex // Protects the vote pool
}

// newTestVotePool creates a mock vote pool.
func newTestVotePool() *testVotePool {
	return &testVotePool{
		pool: make(map[common.Hash]*types.VoteEnvelope),
	}
}

func (t *testVotePool) PutVote(vote *types.VoteEnvelope) {
	t.lock.Lock()
	defer t.lock.Unlock()

	t.pool[vote.Hash()] = vote
	t.voteFeed.Send(core.NewVoteEvent{Vote: vote})
}

func (t *testVotePool) FetchVoteByBlockHash(blockHash common.Hash) []*types.VoteEnvelope {
	panic("implement me")
}

func (t *testVotePool) GetVotes() []*types.VoteEnvelope {
	t.lock.RLock()
	defer t.lock.RUnlock()

	votes := make([]*types.VoteEnvelope, 0, len(t.pool))
	for _, vote := range t.pool {
		votes = append(votes, vote)
	}
	return votes
}

func (t *testVotePool) SubscribeNewVoteEvent(ch chan<- core.NewVoteEvent) event.Subscription {
	return t.voteFeed.Subscribe(ch)
}<|MERGE_RESOLUTION|>--- conflicted
+++ resolved
@@ -171,11 +171,8 @@
 		Database:   db,
 		Chain:      chain,
 		TxPool:     txpool,
-<<<<<<< HEAD
+		Merger:     consensus.NewMerger(rawdb.NewMemoryDatabase()),
 		VotePool:   votepool,
-=======
-		Merger:     consensus.NewMerger(rawdb.NewMemoryDatabase()),
->>>>>>> fd1d1e35
 		Network:    1,
 		Sync:       downloader.SnapSync,
 		BloomCache: 1,
