--- conflicted
+++ resolved
@@ -104,11 +104,9 @@
 
 	lock sync.RWMutex // Protects the variadic fields (e.g. gas price and etherbase)
 
-<<<<<<< HEAD
+	shutdownTracker *shutdowncheck.ShutdownTracker // Tracks if and when the node has shutdown ungracefully
+
 	votePool *vote.VotePool
-=======
-	shutdownTracker *shutdowncheck.ShutdownTracker // Tracks if and when the node has shutdown ungracefully
->>>>>>> fd1d1e35
 }
 
 // New creates a new Ethereum object (including the
