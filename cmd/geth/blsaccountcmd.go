--- conflicted
+++ resolved
@@ -28,11 +28,8 @@
 
 	"github.com/ethereum/go-ethereum/cmd/utils"
 	"github.com/ethereum/go-ethereum/common"
-<<<<<<< HEAD
 	"github.com/ethereum/go-ethereum/crypto"
-=======
 	"github.com/ethereum/go-ethereum/internal/flags"
->>>>>>> e3ef62f3
 	"github.com/ethereum/go-ethereum/signer/core"
 )
 
@@ -48,16 +45,10 @@
 		Usage:    "Show the BLS12-381 private key you will encrypt into a keystore file",
 		Category: flags.AccountCategory,
 	}
-<<<<<<< HEAD
-	blsAccountPasswordFileFlag = &cli.StringFlag{
-		Name:  "blsaccountpassword",
-		Usage: "File path for the BLS account password, which contains the password to encrypt private key into keystore file for managing votes in fast_finality feature",
-=======
 	importedAccountPasswordFileFlag = &cli.StringFlag{
 		Name:     "importedaccountpassword",
 		Usage:    "Password file path for the imported BLS account , which contains the password to get the private key by decrypting the keystore file",
 		Category: flags.AccountCategory,
->>>>>>> e3ef62f3
 	}
 	chainIdFlag = &cli.Int64Flag{
 		Name:  "chain-id",
@@ -146,10 +137,6 @@
 							utils.DataDirFlag,
 							showPrivateKeyFlag,
 							utils.BLSPasswordFileFlag,
-<<<<<<< HEAD
-							blsAccountPasswordFileFlag,
-=======
->>>>>>> e3ef62f3
 						},
 						Description: `
 	geth bls account new
@@ -170,11 +157,7 @@
 						Flags: []cli.Flag{
 							utils.DataDirFlag,
 							utils.BLSPasswordFileFlag,
-<<<<<<< HEAD
-							blsAccountPasswordFileFlag,
-=======
 							importedAccountPasswordFileFlag,
->>>>>>> e3ef62f3
 						},
 						Description: `
 	geth bls account import <keyFile>
@@ -647,7 +630,6 @@
 	}
 
 	return nil
-<<<<<<< HEAD
 }
 
 // blsAccountGenerateProof generate ownership proof for a selected BLS account.
@@ -724,30 +706,4 @@
 	fmt.Printf("Proof: %#x\n", sig.Marshal())
 
 	return nil
-}
-
-func GetBLSPassword(ctx *cli.Context) []string {
-	path := ctx.String(utils.BLSPasswordFileFlag.Name)
-	if path == "" {
-		return nil
-	}
-	text, err := os.ReadFile(path)
-	if err != nil {
-		utils.Fatalf("Failed to read wallet password file: %v", err)
-	}
-	return []string{string(text)}
-}
-
-func GetBLSAccountPassword(ctx *cli.Context) []string {
-	path := ctx.String(blsAccountPasswordFileFlag.Name)
-	if path == "" {
-		return nil
-	}
-	text, err := os.ReadFile(path)
-	if err != nil {
-		utils.Fatalf("Failed to read account password file: %v", err)
-	}
-	return []string{string(text)}
-=======
->>>>>>> e3ef62f3
 }