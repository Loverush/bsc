--- conflicted
+++ resolved
@@ -31,11 +31,6 @@
 	importkeys                                                                                  -- imports signing keys from env
 	debsrc     [ -signer key-id ] [ -upload dest ]                                              -- creates a debian source package
 	nsis                                                                                        -- creates a Windows NSIS installer
-<<<<<<< HEAD
-	aar        [ -local ] [ -sign key-id ] [-deploy repo] [ -upload dest ]                      -- creates an Android archive
-	xcode      [ -local ] [ -sign key-id ] [-deploy repo] [ -upload dest ]                      -- creates an iOS XCode framework
-=======
->>>>>>> bed84606
 	purge      [ -store blobstore ] [ -days threshold ]                                         -- purges old archives from the blobstore
 
 For all commands, -n prevents execution of external programs (dry run mode).
@@ -199,17 +194,11 @@
 
 func doInstall(cmdline []string) {
 	var (
-<<<<<<< HEAD
-		dlgo   = flag.Bool("dlgo", false, "Download Go and build with it")
-		arch   = flag.String("arch", "", "Architecture to cross build for")
-		cc     = flag.String("cc", "", "C compiler to cross build with")
-		output = flag.String("o", "", "Output directory for build artifacts")
-=======
 		dlgo       = flag.Bool("dlgo", false, "Download Go and build with it")
 		arch       = flag.String("arch", "", "Architecture to cross build for")
 		cc         = flag.String("cc", "", "C compiler to cross build with")
 		staticlink = flag.Bool("static", false, "Create statically-linked executable")
->>>>>>> bed84606
+		output     = flag.String("o", "", "Output directory for build artifacts")
 	)
 	flag.CommandLine.Parse(cmdline)
 	env := build.Env()
@@ -230,13 +219,7 @@
 	}
 
 	// Configure the build.
-<<<<<<< HEAD
-	env := build.Env()
-	buildArgs := buildFlags(env)
-	gobuild := tc.Go("build", buildArgs...)
-=======
 	gobuild := tc.Go("build", buildFlags(env, *staticlink, buildTags)...)
->>>>>>> bed84606
 
 	// arm64 CI builders are memory-constrained and can't handle concurrent builds,
 	// better disable it. This check isn't the best, it should probably
@@ -380,11 +363,7 @@
 
 // downloadLinter downloads and unpacks golangci-lint.
 func downloadLinter(cachedir string) string {
-<<<<<<< HEAD
 	const version = "1.52.2"
-=======
-	const version = "1.51.1"
->>>>>>> bed84606
 
 	csdb := build.MustLoadChecksums("build/checksums.txt")
 	arch := runtime.GOARCH
